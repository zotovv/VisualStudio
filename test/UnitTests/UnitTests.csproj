--- conflicted
+++ resolved
@@ -274,11 +274,8 @@
     <Compile Include="Helpers\CommandTestHelpers.cs" />
     <Compile Include="Helpers\LazySubstitute.cs" />
     <Compile Include="Helpers\ReactiveTestHelper.cs" />
-<<<<<<< HEAD
     <Compile Include="Helpers\RepositoryHelpers.cs" />
-=======
     <Compile Include="Helpers\SimpleJson.cs" />
->>>>>>> 78ad9f46
     <Compile Include="Helpers\TestBaseClass.cs" />
     <Compile Include="Helpers\TestSharedCache.cs" />
     <Compile Include="Properties\Resources.Designer.cs">
