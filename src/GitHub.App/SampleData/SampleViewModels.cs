--- conflicted
+++ resolved
@@ -346,13 +346,6 @@
 
             BrowseForDirectory = ReactiveCommand.Create();
 
-<<<<<<< HEAD
-            FilteredRepositories = repositories.CreateDerivedCollection(
-                x => x
-            );
-
-=======
->>>>>>> d8474357
             BaseRepositoryPathValidator = ReactivePropertyValidator.ForObservable(this.WhenAny(x => x.BaseRepositoryPath, x => x.Value))
                 .IfNullOrEmpty("Please enter a repository path")
                 .IfTrue(x => x.Length > 200, "Path too long")
