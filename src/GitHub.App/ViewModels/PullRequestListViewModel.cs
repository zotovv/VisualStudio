﻿using System;
using System.Collections.Generic;
using System.Collections.ObjectModel;
using System.ComponentModel.Composition;
using System.Linq;
using System.Reactive.Linq;
using System.Reactive.Subjects;
using System.Threading.Tasks;
using System.Windows.Media.Imaging;
using GitHub.App;
using GitHub.Collections;
using GitHub.Exports;
<<<<<<< HEAD
using GitHub.Infrastructure;
=======
using GitHub.Extensions;
>>>>>>> 91e349dd
using GitHub.Models;
using GitHub.Services;
using GitHub.Settings;
using GitHub.UI;
using NLog;
using ReactiveUI;
using Serilog;

namespace GitHub.ViewModels
{
    [ExportViewModel(ViewType = UIViewType.PRList)]
    [PartCreationPolicy(CreationPolicy.NonShared)]
    public class PullRequestListViewModel : PanePageViewModelBase, IPullRequestListViewModel, IDisposable
    {
<<<<<<< HEAD
        static readonly ILogger log = LogManager.ForContext<PullRequestListViewModel>();

        readonly ReactiveCommand<object> openPullRequestCommand;
=======
        static readonly Logger log = LogManager.GetCurrentClassLogger();

>>>>>>> 91e349dd
        readonly IRepositoryHost repositoryHost;
        readonly ILocalRepositoryModel localRepository;
        readonly TrackingCollection<IAccount> trackingAuthors;
        readonly TrackingCollection<IAccount> trackingAssignees;
        readonly IPackageSettings settings;
        readonly IVisualStudioBrowser visualStudioBrowser;
        readonly PullRequestListUIState listSettings;
        readonly bool constructing;
        IRemoteRepositoryModel remoteRepository;

        [ImportingConstructor]
        PullRequestListViewModel(
            IConnectionRepositoryHostMap connectionRepositoryHostMap,
            ITeamExplorerServiceHolder teservice,
            IPackageSettings settings,
            IVisualStudioBrowser visualStudioBrowser)
            : this(connectionRepositoryHostMap.CurrentRepositoryHost, teservice.ActiveRepo, settings, visualStudioBrowser)
        {
            Guard.ArgumentNotNull(connectionRepositoryHostMap, nameof(connectionRepositoryHostMap));
            Guard.ArgumentNotNull(teservice, nameof(teservice));
            Guard.ArgumentNotNull(settings, nameof(settings));
        }

        public PullRequestListViewModel(
            IRepositoryHost repositoryHost,
            ILocalRepositoryModel repository,
            IPackageSettings settings,
            IVisualStudioBrowser visualStudioBrowser)
        {
            Guard.ArgumentNotNull(repositoryHost, nameof(repositoryHost));
            Guard.ArgumentNotNull(repository, nameof(repository));
            Guard.ArgumentNotNull(settings, nameof(settings));
            Guard.ArgumentNotNull(visualStudioBrowser, nameof(visualStudioBrowser));

            constructing = true;
            this.repositoryHost = repositoryHost;
            this.localRepository = repository;
            this.settings = settings;
            this.visualStudioBrowser = visualStudioBrowser;

            Title = Resources.PullRequestsNavigationItemText;

            this.listSettings = settings.UIState
                .GetOrCreateRepositoryState(repository.CloneUrl)
                .PullRequests;

            States = new List<PullRequestState> {
                new PullRequestState { IsOpen = true, Name = "Open" },
                new PullRequestState { IsOpen = false, Name = "Closed" },
                new PullRequestState { Name = "All" }
            };

            trackingAuthors = new TrackingCollection<IAccount>(Observable.Empty<IAccount>(),
                OrderedComparer<IAccount>.OrderByDescending(x => x.Login).Compare);
            trackingAssignees = new TrackingCollection<IAccount>(Observable.Empty<IAccount>(),
                OrderedComparer<IAccount>.OrderByDescending(x => x.Login).Compare);
            trackingAuthors.Subscribe();
            trackingAssignees.Subscribe();

            Authors = trackingAuthors.CreateListenerCollection(EmptyUser, this.WhenAnyValue(x => x.SelectedAuthor));
            Assignees = trackingAssignees.CreateListenerCollection(EmptyUser, this.WhenAnyValue(x => x.SelectedAssignee));

            CreatePullRequests();

            this.WhenAny(x => x.SelectedState, x => x.Value)
                .Where(x => PullRequests != null)
                .Subscribe(s => UpdateFilter(s, SelectedAssignee, SelectedAuthor));

            this.WhenAny(x => x.SelectedAssignee, x => x.Value)
                .Where(x => PullRequests != null && x != EmptyUser)
                .Subscribe(a => UpdateFilter(SelectedState, a, SelectedAuthor));

            this.WhenAny(x => x.SelectedAuthor, x => x.Value)
                .Where(x => PullRequests != null && x != EmptyUser)
                .Subscribe(a => UpdateFilter(SelectedState, SelectedAssignee, a));

            this.WhenAnyValue(x => x.SelectedRepository)
                .Skip(1)
                .Subscribe(_ => ResetAndLoad());

            SelectedState = States.FirstOrDefault(x => x.Name == listSettings.SelectedState) ?? States[0];
            OpenPullRequest = ReactiveCommand.Create();
            OpenPullRequest.Subscribe(DoOpenPullRequest);
            CreatePullRequest = ReactiveCommand.Create();
            CreatePullRequest.Subscribe(_ => DoCreatePullRequest());

            OpenPullRequestOnGitHub = ReactiveCommand.Create();
            OpenPullRequestOnGitHub.Subscribe(x => DoOpenPullRequestOnGitHub((int)x));

            constructing = false;
        }

        public override void Initialize(ViewWithData data)
        {
            base.Initialize(data);
            Load().Forget();
        }

        async Task Load()
        {
            IsBusy = true;

            if (remoteRepository == null)
            {
                remoteRepository = await repositoryHost.ModelService.GetRepository(
                    localRepository.Owner,
                    localRepository.Name);
                Repositories = remoteRepository.IsFork ?
                    new[] { remoteRepository.Parent, remoteRepository } :
                    new[] { remoteRepository };
                SelectedRepository = Repositories[0];
            }

            PullRequests = repositoryHost.ModelService.GetPullRequests(SelectedRepository, pullRequests);
            pullRequests.Subscribe(pr =>
            {
                trackingAssignees.AddItem(pr.Assignee);
                trackingAuthors.AddItem(pr.Author);
            }, () => { });

            pullRequests.OriginalCompleted
                .ObserveOn(RxApp.MainThreadScheduler)
                .Catch<System.Reactive.Unit, Octokit.AuthorizationException>(ex =>
                {
<<<<<<< HEAD
                    log.Error(ex, "Authorization error listing pull requests");
=======
                    log.Info("Received AuthorizationException reading pull requests", ex);
>>>>>>> 91e349dd
                    return repositoryHost.LogOut();
                })
                .Catch<System.Reactive.Unit, Exception>(ex =>
                {
                    // Occurs on network error, when the repository was deleted on GitHub etc.
                    log.Info("Received Exception reading pull requests", ex);
                    return Observable.Empty<System.Reactive.Unit>();
                })
                .Subscribe(_ =>
                {
                    if (listSettings.SelectedAuthor != null)
                    {
                        SelectedAuthor = Authors.FirstOrDefault(x => x.Login == listSettings.SelectedAuthor);
                    }

                    if (listSettings.SelectedAssignee != null)
                    {
                        SelectedAssignee = Assignees.FirstOrDefault(x => x.Login == listSettings.SelectedAssignee);
                    }

                    IsBusy = false;
                    UpdateFilter(SelectedState, SelectedAssignee, SelectedAuthor);
                });
        }

        void UpdateFilter(PullRequestState state, IAccount ass, IAccount aut)
        {
            if (PullRequests == null)
                return;
            pullRequests.Filter = (pr, i, l) =>
                (!state.IsOpen.HasValue || state.IsOpen == pr.IsOpen) &&
                     (ass == null || ass.Equals(pr.Assignee)) &&
                     (aut == null || aut.Equals(pr.Author));
            SaveSettings();
        }

        bool isBusy;
        public bool IsBusy
        {
            get { return isBusy; }
            private set { this.RaiseAndSetIfChanged(ref isBusy, value); }
        }

        IReadOnlyList<IRemoteRepositoryModel> repositories;
        public IReadOnlyList<IRemoteRepositoryModel> Repositories
        {
            get { return repositories; }
            private set { this.RaiseAndSetIfChanged(ref repositories, value); }
        }

        IRemoteRepositoryModel selectedRepository;
        public IRemoteRepositoryModel SelectedRepository
        {
            get { return selectedRepository; }
            set { this.RaiseAndSetIfChanged(ref selectedRepository, value); }
        }

        ITrackingCollection<IPullRequestModel> pullRequests;
        public ITrackingCollection<IPullRequestModel> PullRequests
        {
            get { return pullRequests; }
            private set { this.RaiseAndSetIfChanged(ref pullRequests, value); }
        }

        IPullRequestModel selectedPullRequest;
        public IPullRequestModel SelectedPullRequest
        {
            get { return selectedPullRequest; }
            set { this.RaiseAndSetIfChanged(ref selectedPullRequest, value); }
        }

        IReadOnlyList<PullRequestState> states;
        public IReadOnlyList<PullRequestState> States
        {
            get { return states; }
            set { this.RaiseAndSetIfChanged(ref states, value); }
        }

        PullRequestState selectedState;
        public PullRequestState SelectedState
        {
            get { return selectedState; }
            set { this.RaiseAndSetIfChanged(ref selectedState, value); }
        }

        ObservableCollection<IAccount> assignees;
        public ObservableCollection<IAccount> Assignees
        {
            get { return assignees; }
            set { this.RaiseAndSetIfChanged(ref assignees, value); }
        }

        ObservableCollection<IAccount> authors;
        public ObservableCollection<IAccount> Authors
        {
            get { return authors; }
            set { this.RaiseAndSetIfChanged(ref authors, value); }
        }

        IAccount selectedAuthor;
        public IAccount SelectedAuthor
        {
            get { return selectedAuthor; }
            set { this.RaiseAndSetIfChanged(ref selectedAuthor, value); }
        }

        IAccount selectedAssignee;
        public IAccount SelectedAssignee
        {
            get { return selectedAssignee; }
            set { this.RaiseAndSetIfChanged(ref selectedAssignee, value); }
        }

        IAccount emptyUser = new Account("[None]", false, false, 0, 0, Observable.Empty<BitmapSource>());
        public IAccount EmptyUser
        {
            get { return emptyUser; }
        }

        readonly Subject<ViewWithData> navigate = new Subject<ViewWithData>();
        public IObservable<ViewWithData> Navigate => navigate;

        public ReactiveCommand<object> OpenPullRequest { get; }
        public ReactiveCommand<object> CreatePullRequest { get; }

        public ReactiveCommand<object> OpenPullRequestOnGitHub { get; }

        bool disposed;
        protected void Dispose(bool disposing)
        {
            if (disposing)
            {
                if (disposed) return;
                pullRequests.Dispose();
                trackingAuthors.Dispose();
                trackingAssignees.Dispose();
                disposed = true;
            }
        }

        public void Dispose()
        {
            Dispose(true);
            GC.SuppressFinalize(this);
        }

        void CreatePullRequests()
        {
            PullRequests = new TrackingCollection<IPullRequestModel>();
            pullRequests.Comparer = OrderedComparer<IPullRequestModel>.OrderByDescending(x => x.UpdatedAt).Compare;
            pullRequests.NewerComparer = OrderedComparer<IPullRequestModel>.OrderByDescending(x => x.UpdatedAt).Compare;
        }

        void ResetAndLoad()
        {
            CreatePullRequests();
            UpdateFilter(SelectedState, SelectedAssignee, SelectedAuthor);
            Load().Forget();
        }

        void SaveSettings()
        {
            if (!constructing)
            {
                listSettings.SelectedState = SelectedState.Name;
                listSettings.SelectedAssignee = SelectedAssignee?.Login;
                listSettings.SelectedAuthor = SelectedAuthor?.Login;
                settings.Save();
            }
        }

        void DoOpenPullRequest(object pullRequest)
        {
            Guard.ArgumentNotNull(pullRequest, nameof(pullRequest));

            var d = new ViewWithData(UIControllerFlow.PullRequestDetail)
            {
                Data = new PullRequestDetailArgument
                {
                    Repository = SelectedRepository,
                    Number = (int)pullRequest,
                }
            };

            navigate.OnNext(d);
        }

        void DoCreatePullRequest()
        {
            var d = new ViewWithData(UIControllerFlow.PullRequestCreation);
            navigate.OnNext(d);
        }

        void DoOpenPullRequestOnGitHub(int pullRequest)
        {
            var repoUrl = SelectedRepository.CloneUrl.ToRepositoryUrl();
            var url = repoUrl.Append("pull/" + pullRequest);
            visualStudioBrowser.OpenUrl(url);
        }
    }
}<|MERGE_RESOLUTION|>--- conflicted
+++ resolved
@@ -10,16 +10,12 @@
 using GitHub.App;
 using GitHub.Collections;
 using GitHub.Exports;
-<<<<<<< HEAD
+using GitHub.Extensions;
 using GitHub.Infrastructure;
-=======
-using GitHub.Extensions;
->>>>>>> 91e349dd
 using GitHub.Models;
 using GitHub.Services;
 using GitHub.Settings;
 using GitHub.UI;
-using NLog;
 using ReactiveUI;
 using Serilog;
 
@@ -29,14 +25,8 @@
     [PartCreationPolicy(CreationPolicy.NonShared)]
     public class PullRequestListViewModel : PanePageViewModelBase, IPullRequestListViewModel, IDisposable
     {
-<<<<<<< HEAD
         static readonly ILogger log = LogManager.ForContext<PullRequestListViewModel>();
 
-        readonly ReactiveCommand<object> openPullRequestCommand;
-=======
-        static readonly Logger log = LogManager.GetCurrentClassLogger();
-
->>>>>>> 91e349dd
         readonly IRepositoryHost repositoryHost;
         readonly ILocalRepositoryModel localRepository;
         readonly TrackingCollection<IAccount> trackingAuthors;
@@ -161,17 +151,13 @@
                 .ObserveOn(RxApp.MainThreadScheduler)
                 .Catch<System.Reactive.Unit, Octokit.AuthorizationException>(ex =>
                 {
-<<<<<<< HEAD
                     log.Error(ex, "Authorization error listing pull requests");
-=======
-                    log.Info("Received AuthorizationException reading pull requests", ex);
->>>>>>> 91e349dd
                     return repositoryHost.LogOut();
                 })
                 .Catch<System.Reactive.Unit, Exception>(ex =>
                 {
                     // Occurs on network error, when the repository was deleted on GitHub etc.
-                    log.Info("Received Exception reading pull requests", ex);
+                    log.Information(ex, "Received Exception reading pull requests");
                     return Observable.Empty<System.Reactive.Unit>();
                 })
                 .Subscribe(_ =>
