--- conflicted
+++ resolved
@@ -17,15 +17,7 @@
     {
         readonly ObservableAsPropertyHelper<string> safeRepositoryName;
 
-<<<<<<< HEAD
-        // These are the characters which are permitted when creating a repository name on GitHub The Website
-        static readonly Regex invalidRepositoryCharsRegex = new Regex(@"[^0-9A-Za-z_\.\-]", RegexOptions.ECMAScript);
-
-        protected RepositoryFormViewModel([AllowNull]IConnection connection, IOperatingSystem operatingSystem, IRepositoryHosts hosts)
-            : base(connection, hosts)
-=======
         protected RepositoryFormViewModel()
->>>>>>> 8f1a71e0
         {
             CanKeepPrivateObservable = this.WhenAny(
                 x => x.SelectedAccount.IsEnterprise,
