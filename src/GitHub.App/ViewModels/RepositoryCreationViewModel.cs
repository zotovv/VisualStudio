--- conflicted
+++ resolved
@@ -16,11 +16,6 @@
 using GitHub.Services;
 using GitHub.UserErrors;
 using GitHub.Validation;
-<<<<<<< HEAD
-using NullGuard;
-=======
-using NLog;
->>>>>>> 91e349dd
 using Octokit;
 using ReactiveUI;
 using Rothko;
