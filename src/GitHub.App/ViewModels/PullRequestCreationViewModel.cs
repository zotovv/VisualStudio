﻿using System;
using System.ComponentModel.Composition;
using GitHub.Exports;
using GitHub.Models;
using System.Collections.Generic;
using ReactiveUI;
using GitHub.Services;
using System.Reactive.Linq;
using GitHub.Extensions.Reactive;
using GitHub.UI;
using System.Linq;
using GitHub.Validation;
using GitHub.Extensions;
using NullGuard;
<<<<<<< HEAD
=======
using GitHub.App;
>>>>>>> d8474357

namespace GitHub.ViewModels
{
    [ExportViewModel(ViewType = UIViewType.PRCreation)]
    [PartCreationPolicy(CreationPolicy.NonShared)]
    public class PullRequestCreationViewModel : BaseViewModel, IPullRequestCreationViewModel
    {
        readonly IRepositoryHost repositoryHost;
        readonly ISimpleRepositoryModel activeRepo;

        [ImportingConstructor]
        PullRequestCreationViewModel(
             IConnectionRepositoryHostMap connectionRepositoryHostMap, ITeamExplorerServiceHolder teservice,
             IPullRequestService service, INotificationService notifications)
             : this(connectionRepositoryHostMap.CurrentRepositoryHost, teservice.ActiveRepo, service, notifications)
         {}
<<<<<<< HEAD

=======
        
>>>>>>> d8474357
        public PullRequestCreationViewModel(IRepositoryHost repositoryHost, ISimpleRepositoryModel activeRepo,
            IPullRequestService service, INotificationService notifications)
        {
            this.repositoryHost = repositoryHost;
            this.activeRepo = activeRepo;

            var repo = GitService.GitServiceHelper.GetRepo(activeRepo.LocalPath);
            this.WhenAny(x => x.Branches, x => x.Value)
                .WhereNotNull()
                .Subscribe(x =>
                {
                    // what do we do if there's no master?
                    TargetBranch = x.FirstOrDefault(b => b.Name == "master");
                    SourceBranch = x.FirstOrDefault(b => b.Name == repo.Head.FriendlyName);
                });

            var titleObs = this.WhenAny(x => x.PRTitle, x => x.Value);
            TitleValidator = ReactivePropertyValidator.ForObservable(titleObs)
<<<<<<< HEAD
                .IfNullOrEmpty("Please enter a title for the Pull Request");
=======
                .IfNullOrEmpty(Resources.PullRequestCreationTitleValidatorEmpty);
>>>>>>> d8474357

            var branchObs = this.WhenAny(
                x => x.SourceBranch,
                source => source.Value);

            BranchValidator = ReactivePropertyValidator.ForObservable(branchObs)
<<<<<<< HEAD
                .IfTrue(x => x == null, "Source branch doesn't exist remotely, have you pushed it?")
                .IfTrue(x => x.Name == TargetBranch.Name, "Source and target branch cannot be the same");
=======
                .IfTrue(x => x == null, Resources.PullRequestSourceBranchDoesNotExist)
                .IfTrue(x => x.Name == TargetBranch.Name, Resources.PullRequestSourceAndTargetBranchTheSame);
>>>>>>> d8474357

            var whenAnyValidationResultChanges = this.WhenAny(
                x => x.TitleValidator.ValidationResult,
                x => x.BranchValidator.ValidationResult,
                (x, y) => (x.Value?.IsValid ?? false) && (y.Value?.IsValid ?? false));

            this.WhenAny(x => x.BranchValidator.ValidationResult, x => x.GetValue())
                .WhereNotNull()
                .Where(x => !x.IsValid && x.DisplayValidationError)
                .Subscribe(x => notifications.ShowError(BranchValidator.ValidationResult.Message));

            createPullRequest = ReactiveCommand.CreateAsyncObservable(whenAnyValidationResultChanges,
<<<<<<< HEAD
                _ => service.CreatePullRequest(repositoryHost, activeRepo, PRTitle, SourceBranch, TargetBranch)
=======
                _ => service.CreatePullRequest(repositoryHost, activeRepo, PRTitle, Description, SourceBranch, TargetBranch)
>>>>>>> d8474357
            );
            createPullRequest.ThrownExceptions.Subscribe(ex =>
            {
                if (!ex.IsCriticalException())
                {
<<<<<<< HEAD
                }
            });
        }

=======
                    notifications.ShowError(ex.Message);
                }
            });
        }
        
>>>>>>> d8474357
        public override void Initialize([AllowNull] ViewWithData data)
        {
            base.Initialize(data);

            repositoryHost.ModelService.GetBranches(activeRepo)
                            .ToReadOnlyList()
                            .ObserveOn(RxApp.MainThreadScheduler)
                            .Subscribe(x => Branches = x);
        }

        IBranch sourceBranch;
        [AllowNull]
        public IBranch SourceBranch
        {
            [return: AllowNull]
            get { return sourceBranch; }
            set { this.RaiseAndSetIfChanged(ref sourceBranch, value); }
        }

        IBranch targetBranch;
        [AllowNull]
        public IBranch TargetBranch
        {
            [return: AllowNull]
            get { return targetBranch; }
            set { this.RaiseAndSetIfChanged(ref targetBranch, value); }
        }

        IReadOnlyList<IBranch> branches;
        public IReadOnlyList<IBranch> Branches
        {
            [return: AllowNull]
            get { return branches; }
            set { this.RaiseAndSetIfChanged(ref branches, value); }
        }

        IReactiveCommand<IPullRequestModel> createPullRequest;
        public IReactiveCommand<IPullRequestModel> CreatePullRequest => createPullRequest;

        string title;
        public string PRTitle
        {
            [return: AllowNull]
            get { return title; }
            set { this.RaiseAndSetIfChanged(ref title, value); }
        }

        string description;
        public string Description
        {
            [return: AllowNull]
            get { return description; }
            set { this.RaiseAndSetIfChanged(ref description, value); }
        }

        ReactivePropertyValidator titleValidator;
        public ReactivePropertyValidator TitleValidator
        {
            get { return titleValidator; }
            set { this.RaiseAndSetIfChanged(ref titleValidator, value); }
        }

        ReactivePropertyValidator branchValidator;
        ReactivePropertyValidator BranchValidator
        {
            get { return branchValidator; }
            set { this.RaiseAndSetIfChanged(ref branchValidator, value); }
        }
    }
}<|MERGE_RESOLUTION|>--- conflicted
+++ resolved
@@ -12,10 +12,7 @@
 using GitHub.Validation;
 using GitHub.Extensions;
 using NullGuard;
-<<<<<<< HEAD
-=======
 using GitHub.App;
->>>>>>> d8474357
 
 namespace GitHub.ViewModels
 {
@@ -32,11 +29,7 @@
              IPullRequestService service, INotificationService notifications)
              : this(connectionRepositoryHostMap.CurrentRepositoryHost, teservice.ActiveRepo, service, notifications)
          {}
-<<<<<<< HEAD
-
-=======
         
->>>>>>> d8474357
         public PullRequestCreationViewModel(IRepositoryHost repositoryHost, ISimpleRepositoryModel activeRepo,
             IPullRequestService service, INotificationService notifications)
         {
@@ -55,24 +48,15 @@
 
             var titleObs = this.WhenAny(x => x.PRTitle, x => x.Value);
             TitleValidator = ReactivePropertyValidator.ForObservable(titleObs)
-<<<<<<< HEAD
-                .IfNullOrEmpty("Please enter a title for the Pull Request");
-=======
                 .IfNullOrEmpty(Resources.PullRequestCreationTitleValidatorEmpty);
->>>>>>> d8474357
 
             var branchObs = this.WhenAny(
                 x => x.SourceBranch,
                 source => source.Value);
 
             BranchValidator = ReactivePropertyValidator.ForObservable(branchObs)
-<<<<<<< HEAD
-                .IfTrue(x => x == null, "Source branch doesn't exist remotely, have you pushed it?")
-                .IfTrue(x => x.Name == TargetBranch.Name, "Source and target branch cannot be the same");
-=======
                 .IfTrue(x => x == null, Resources.PullRequestSourceBranchDoesNotExist)
                 .IfTrue(x => x.Name == TargetBranch.Name, Resources.PullRequestSourceAndTargetBranchTheSame);
->>>>>>> d8474357
 
             var whenAnyValidationResultChanges = this.WhenAny(
                 x => x.TitleValidator.ValidationResult,
@@ -85,28 +69,17 @@
                 .Subscribe(x => notifications.ShowError(BranchValidator.ValidationResult.Message));
 
             createPullRequest = ReactiveCommand.CreateAsyncObservable(whenAnyValidationResultChanges,
-<<<<<<< HEAD
-                _ => service.CreatePullRequest(repositoryHost, activeRepo, PRTitle, SourceBranch, TargetBranch)
-=======
                 _ => service.CreatePullRequest(repositoryHost, activeRepo, PRTitle, Description, SourceBranch, TargetBranch)
->>>>>>> d8474357
             );
             createPullRequest.ThrownExceptions.Subscribe(ex =>
             {
                 if (!ex.IsCriticalException())
                 {
-<<<<<<< HEAD
-                }
-            });
-        }
-
-=======
                     notifications.ShowError(ex.Message);
                 }
             });
         }
         
->>>>>>> d8474357
         public override void Initialize([AllowNull] ViewWithData data)
         {
             base.Initialize(data);
