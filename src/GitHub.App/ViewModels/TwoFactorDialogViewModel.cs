--- conflicted
+++ resolved
@@ -42,7 +42,7 @@
                 (code, busy) => !string.IsNullOrEmpty(code.Value) && code.Value.Length == 6 && !busy.Value);
 
             OkCommand = ReactiveCommand.Create(canVerify);
-            CancelCommand.Subscribe(_ => TwoFactorType = TwoFactorType.None);
+            Cancel.Subscribe(_ => TwoFactorType = TwoFactorType.None);
             NavigateLearnMore = ReactiveCommand.Create();
             NavigateLearnMore.Subscribe(x => browser.OpenUrl(GitHubUrls.TwoFactorLearnMore));
             //TODO: ShowHelpCommand.Subscribe(x => browser.OpenUrl(twoFactorHelpUri));
@@ -96,18 +96,10 @@
                     ? null
                     : new TwoFactorChallengeResult(AuthenticationCode));
             var resend = ResendCodeCommand.Select(_ => RecoveryOptionResult.RetryOperation)
-<<<<<<< HEAD
                 .Select(_ => TwoFactorChallengeResult.RequestResendCode)
                 .Do(_ => IsAuthenticationCodeSent = true);
-            var cancel = CancelCommand.Select(_ => default(TwoFactorChallengeResult));
+            var cancel = Cancel.Select(_ => default(TwoFactorChallengeResult));
             return Observable.Merge(ok, cancel, resend).Take(1);
-=======
-                .Do(_ => error.ChallengeResult = TwoFactorChallengeResult.RequestResendCode);
-            var cancel = Cancel.Select(_ => RecoveryOptionResult.CancelOperation);
-            return Observable.Merge(ok, cancel, resend)
-                .Take(1)
-                .Do(_ => IsAuthenticationCodeSent = error.ChallengeResult == TwoFactorChallengeResult.RequestResendCode);
->>>>>>> 549e5f7d
         }
 
         public TwoFactorType TwoFactorType
