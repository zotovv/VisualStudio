﻿using System;
using System.ComponentModel.Composition;
using System.Globalization;
using System.Reactive.Linq;
using System.Windows;
using System.Windows.Input;
using GitHub.Exports;
using GitHub.Extensions;
using GitHub.Services;
using GitHub.UI;
using GitHub.UI.Helpers;
using GitHub.ViewModels.GitHubPane;
using GitHub.VisualStudio.UI.Helpers;
using ReactiveUI;

namespace GitHub.VisualStudio.Views.GitHubPane
{
    public class GenericPullRequestDetailView : ViewBase<IPullRequestDetailViewModel, GenericPullRequestDetailView>
    { }

    [ExportViewFor(typeof(IPullRequestDetailViewModel))]
    [PartCreationPolicy(CreationPolicy.NonShared)]
    public partial class PullRequestDetailView : GenericPullRequestDetailView
    {
        public PullRequestDetailView()
        {
            InitializeComponent();

            bodyMarkdown.PreviewMouseWheel += ScrollViewerUtilities.FixMouseWheelScroll;
            changesSection.PreviewMouseWheel += ScrollViewerUtilities.FixMouseWheelScroll;

            this.WhenActivated(d =>
            {
                d(ViewModel.OpenOnGitHub.Subscribe(_ => DoOpenOnGitHub()));
            });

            bodyGrid.RequestBringIntoView += BodyFocusHack;
        }

        [Import]
        IVisualStudioBrowser VisualStudioBrowser { get; set; }

<<<<<<< HEAD
        [Import]
        IEditorOptionsFactoryService EditorOptionsFactoryService { get; set; }

        [Import]
        IUsageTracker UsageTracker { get; set; }

        [Import]
        INavigationService NavigationService { get; set; }

        [Import]
        IVsEditorAdaptersFactoryService EditorAdaptersFactoryService { get; set; }

        protected override void OnVisualParentChanged(DependencyObject oldParent)
        {
            base.OnVisualParentChanged(oldParent);
        }

=======
>>>>>>> acf36823
        void DoOpenOnGitHub()
        {
            var browser = VisualStudioBrowser;
            var cloneUrl = ViewModel.LocalRepository.CloneUrl;
            var url = ToPullRequestUrl(cloneUrl.Host, ViewModel.RemoteRepositoryOwner, ViewModel.LocalRepository.Name, ViewModel.Model.Number);
            browser.OpenUrl(url);
        }

        static Uri ToPullRequestUrl(string host, string owner, string repositoryName, int number)
        {
            var url = string.Format(CultureInfo.InvariantCulture, "https://{0}/{1}/{2}/pull/{3}", host, owner, repositoryName, number);
            return new Uri(url);
        }

<<<<<<< HEAD
        async Task DoOpenFile(IPullRequestFileNode file, bool workingDirectory)
        {
            try
            {
                var fullPath = ViewModel.GetLocalFilePath(file);
                var fileName = workingDirectory ? fullPath : await ViewModel.ExtractFile(file, true);

                using (workingDirectory ? null : OpenInProvisionalTab())
                {
                    var window = GitHub.VisualStudio.Services.Dte.ItemOperations.OpenFile(fileName);
                    window.Document.ReadOnly = !workingDirectory;

                    var buffer = GetBufferAt(fileName);

                    if (!workingDirectory)
                    {
                        AddBufferTag(buffer, ViewModel.Session, fullPath, null);

                        var textView = NavigationService.FindActiveView();
                        EnableNavigateToEditor(textView, file);
                    }
                }

                if (workingDirectory)
                    await UsageTracker.IncrementCounter(x => x.NumberOfPRDetailsOpenFileInSolution);
                else
                    await UsageTracker.IncrementCounter(x => x.NumberOfPRDetailsViewFile);
            }
            catch (Exception e)
            {
                ShowErrorInStatusBar("Error opening file", e);
            }
        }

        async Task DoNavigateToEditor(IPullRequestFileNode file)
        {
            try
            {
                if (!ViewModel.IsCheckedOut)
                {
                    ShowInfoMessage("Checkout PR branch before opening file in solution.");
                    return;
                }

                var fullPath = ViewModel.GetLocalFilePath(file);

                var activeView = NavigationService.FindActiveView();
                if (activeView == null)
                {
                    ShowErrorInStatusBar("Couldn't find active view");
                    return;
                }

                NavigationService.NavigateToEquivalentPosition(activeView, fullPath);

                await UsageTracker.IncrementCounter(x => x.NumberOfPRDetailsNavigateToEditor);
            }
            catch (Exception e)
            {
                ShowErrorInStatusBar("Error navigating to editor", e);
            }
        }

        static void ShowInfoMessage(string message)
        {
            ErrorHandler.ThrowOnFailure(VsShellUtilities.ShowMessageBox(
                Services.GitHubServiceProvider, message, null,
                OLEMSGICON.OLEMSGICON_INFO, OLEMSGBUTTON.OLEMSGBUTTON_OK, OLEMSGDEFBUTTON.OLEMSGDEFBUTTON_FIRST));
        }

        async Task DoDiffFile(IPullRequestFileNode file, bool workingDirectory)
        {
            try
            {
                var rightPath = System.IO.Path.Combine(file.DirectoryPath, file.FileName);
                var leftPath = file.OldPath ?? rightPath;
                var rightFile = workingDirectory ? ViewModel.GetLocalFilePath(file) : await ViewModel.ExtractFile(file, true);
                var leftFile = await ViewModel.ExtractFile(file, false);
                var leftLabel = $"{leftPath};{ViewModel.TargetBranchDisplayName}";
                var rightLabel = workingDirectory ? rightPath : $"{rightPath};PR {ViewModel.Model.Number}";
                var caption = $"Diff - {file.FileName}";
                var options = __VSDIFFSERVICEOPTIONS.VSDIFFOPT_DetectBinaryFiles |
                    __VSDIFFSERVICEOPTIONS.VSDIFFOPT_LeftFileIsTemporary;

                if (!workingDirectory)
                {
                    options |= __VSDIFFSERVICEOPTIONS.VSDIFFOPT_RightFileIsTemporary;
                }

                IVsWindowFrame frame;
                using (OpenInProvisionalTab())
                {
                    var tooltip = $"{leftLabel}\nvs.\n{rightLabel}";

                    // Diff window will open in provisional (right hand) tab until document is touched.
                    frame = GitHub.VisualStudio.Services.DifferenceService.OpenComparisonWindow2(
                        leftFile,
                        rightFile,
                        caption,
                        tooltip,
                        leftLabel,
                        rightLabel,
                        string.Empty,
                        string.Empty,
                        (uint)options);
                }

                object docView;
                frame.GetProperty((int)__VSFPROPID.VSFPROPID_DocView, out docView);
                var diffViewer = ((IVsDifferenceCodeWindow)docView).DifferenceViewer;

                var session = ViewModel.Session;
                AddBufferTag(diffViewer.LeftView.TextBuffer, session, leftPath, DiffSide.Left);

                if (!workingDirectory)
                {
                    AddBufferTag(diffViewer.RightView.TextBuffer, session, rightPath, DiffSide.Right);
                    EnableNavigateToEditor(diffViewer.LeftView, file);
                    EnableNavigateToEditor(diffViewer.RightView, file);
                    EnableNavigateToEditor(diffViewer.InlineView, file);
                }

                if (workingDirectory)
                    await UsageTracker.IncrementCounter(x => x.NumberOfPRDetailsCompareWithSolution);
                else
                    await UsageTracker.IncrementCounter(x => x.NumberOfPRDetailsViewChanges);
            }
            catch (Exception e)
            {
                ShowErrorInStatusBar("Error opening file", e);
            }
        }

        void AddBufferTag(ITextBuffer buffer, IPullRequestSession session, string path, DiffSide? side)
        {
            buffer.Properties.GetOrCreateSingletonProperty(
                typeof(PullRequestTextBufferInfo),
                () => new PullRequestTextBufferInfo(session, path, side));

            var projection = buffer as IProjectionBuffer;

            if (projection != null)
            {
                foreach (var source in projection.SourceBuffers)
                {
                    AddBufferTag(source, session, path, side);
                }
            }
        }

        void EnableNavigateToEditor(IWpfTextView textView, IPullRequestFileNode file)
        {
            var view = EditorAdaptersFactoryService.GetViewAdapter(textView);
            EnableNavigateToEditor(view, file);
        }

        void EnableNavigateToEditor(IVsTextView textView, IPullRequestFileNode file)
        {
            var commandGroup = VSConstants.CMDSETID.StandardCommandSet2K_guid;
            var commandId = (int)VSConstants.VSStd2KCmdID.RETURN;
            new TextViewCommandDispatcher(textView, commandGroup, commandId).Exec += async (s, e) => await DoNavigateToEditor(file);

            var contextMenuCommandGroup = new Guid(Guids.guidContextMenuSetString);
            var goToCommandId = PkgCmdIDList.openFileInSolutionCommand;
            new TextViewCommandDispatcher(textView, contextMenuCommandGroup, goToCommandId).Exec += async (s, e) => await DoNavigateToEditor(file);
        }

        void ShowErrorInStatusBar(string message, Exception e = null)
        {
            var ns = GitHub.VisualStudio.Services.DefaultExportProvider.GetExportedValue<IStatusBarNotificationService>();
            if (e != null)
            {
                message += ": " + e.Message;
            }
            ns?.ShowMessage(message);
        }

        private void FileListKeyUp(object sender, KeyEventArgs e)
        {
            if (e.Key == Key.Return)
            {
                var file = (e.OriginalSource as FrameworkElement)?.DataContext as IPullRequestFileNode;
                if (file != null)
                {
                    DoDiffFile(file, false).Forget();
                }
            }
        }

        void FileListMouseDoubleClick(object sender, MouseButtonEventArgs e)
        {
            var file = (e.OriginalSource as FrameworkElement)?.DataContext as IPullRequestFileNode;

            if (file != null)
            {
                DoDiffFile(file, false).Forget();
            }
        }

        void FileListMouseRightButtonDown(object sender, MouseButtonEventArgs e)
        {
            var item = (e.OriginalSource as Visual)?.GetSelfAndVisualAncestors().OfType<TreeViewItem>().FirstOrDefault();

            if (item != null)
            {
                // Select tree view item on right click.
                item.IsSelected = true;
            }
        }

        ITextBuffer GetBufferAt(string filePath)
        {
            var editorAdapterFactoryService = GitHub.VisualStudio.Services.ComponentModel.GetService<IVsEditorAdaptersFactoryService>();
            IVsUIHierarchy uiHierarchy;
            uint itemID;
            IVsWindowFrame windowFrame;

            if (VsShellUtilities.IsDocumentOpen(
                GitHub.VisualStudio.Services.GitHubServiceProvider,
                filePath,
                Guid.Empty,
                out uiHierarchy,
                out itemID,
                out windowFrame))
            {
                IVsTextView view = VsShellUtilities.GetTextView(windowFrame);
                IVsTextLines lines;
                if (view.GetBuffer(out lines) == 0)
                {
                    var buffer = lines as IVsTextBuffer;
                    if (buffer != null)
                        return editorAdapterFactoryService.GetDataBuffer(buffer);
                }
            }

            return null;
        }

        void TreeView_ContextMenuOpening(object sender, ContextMenuEventArgs e)
        {
            ApplyContextMenuBinding<TreeViewItem>(sender, e);
        }

        void ApplyContextMenuBinding<TItem>(object sender, ContextMenuEventArgs e) where TItem : Control
        {
            var container = (Control)sender;
            var item = (e.OriginalSource as Visual)?.GetSelfAndVisualAncestors().OfType<TItem>().FirstOrDefault();

            e.Handled = true;

            if (item != null)
            {
                var fileNode = item.DataContext as IPullRequestFileNode;

                if (fileNode != null)
                {
                    container.ContextMenu.DataContext = this.DataContext;

                    foreach (var menuItem in container.ContextMenu.Items.OfType<MenuItem>())
                    {
                        menuItem.CommandParameter = fileNode;
                    }

                    e.Handled = false;
                }
            }
        }

=======
>>>>>>> acf36823
        void BodyFocusHack(object sender, RequestBringIntoViewEventArgs e)
        {
            //if (e.TargetObject == bodyMarkdown)
            //{
            //    // Hack to prevent pane scrolling to top. Instead focus selected tree view item.
            //    // See https://github.com/github/VisualStudio/issues/1042
            //    var node = changesTree.GetTreeViewItem(changesTree.SelectedItem);
            //    node?.Focus();
            //    e.Handled = true;
            //}
        }

        void OpenHyperlink(object sender, ExecutedRoutedEventArgs e)
        {
            Uri uri;

            if (Uri.TryCreate(e.Parameter?.ToString(), UriKind.Absolute, out uri))
            {
                VisualStudioBrowser.OpenUrl(uri);
            }
        }
    }
}<|MERGE_RESOLUTION|>--- conflicted
+++ resolved
@@ -40,26 +40,6 @@
         [Import]
         IVisualStudioBrowser VisualStudioBrowser { get; set; }
 
-<<<<<<< HEAD
-        [Import]
-        IEditorOptionsFactoryService EditorOptionsFactoryService { get; set; }
-
-        [Import]
-        IUsageTracker UsageTracker { get; set; }
-
-        [Import]
-        INavigationService NavigationService { get; set; }
-
-        [Import]
-        IVsEditorAdaptersFactoryService EditorAdaptersFactoryService { get; set; }
-
-        protected override void OnVisualParentChanged(DependencyObject oldParent)
-        {
-            base.OnVisualParentChanged(oldParent);
-        }
-
-=======
->>>>>>> acf36823
         void DoOpenOnGitHub()
         {
             var browser = VisualStudioBrowser;
@@ -74,277 +54,6 @@
             return new Uri(url);
         }
 
-<<<<<<< HEAD
-        async Task DoOpenFile(IPullRequestFileNode file, bool workingDirectory)
-        {
-            try
-            {
-                var fullPath = ViewModel.GetLocalFilePath(file);
-                var fileName = workingDirectory ? fullPath : await ViewModel.ExtractFile(file, true);
-
-                using (workingDirectory ? null : OpenInProvisionalTab())
-                {
-                    var window = GitHub.VisualStudio.Services.Dte.ItemOperations.OpenFile(fileName);
-                    window.Document.ReadOnly = !workingDirectory;
-
-                    var buffer = GetBufferAt(fileName);
-
-                    if (!workingDirectory)
-                    {
-                        AddBufferTag(buffer, ViewModel.Session, fullPath, null);
-
-                        var textView = NavigationService.FindActiveView();
-                        EnableNavigateToEditor(textView, file);
-                    }
-                }
-
-                if (workingDirectory)
-                    await UsageTracker.IncrementCounter(x => x.NumberOfPRDetailsOpenFileInSolution);
-                else
-                    await UsageTracker.IncrementCounter(x => x.NumberOfPRDetailsViewFile);
-            }
-            catch (Exception e)
-            {
-                ShowErrorInStatusBar("Error opening file", e);
-            }
-        }
-
-        async Task DoNavigateToEditor(IPullRequestFileNode file)
-        {
-            try
-            {
-                if (!ViewModel.IsCheckedOut)
-                {
-                    ShowInfoMessage("Checkout PR branch before opening file in solution.");
-                    return;
-                }
-
-                var fullPath = ViewModel.GetLocalFilePath(file);
-
-                var activeView = NavigationService.FindActiveView();
-                if (activeView == null)
-                {
-                    ShowErrorInStatusBar("Couldn't find active view");
-                    return;
-                }
-
-                NavigationService.NavigateToEquivalentPosition(activeView, fullPath);
-
-                await UsageTracker.IncrementCounter(x => x.NumberOfPRDetailsNavigateToEditor);
-            }
-            catch (Exception e)
-            {
-                ShowErrorInStatusBar("Error navigating to editor", e);
-            }
-        }
-
-        static void ShowInfoMessage(string message)
-        {
-            ErrorHandler.ThrowOnFailure(VsShellUtilities.ShowMessageBox(
-                Services.GitHubServiceProvider, message, null,
-                OLEMSGICON.OLEMSGICON_INFO, OLEMSGBUTTON.OLEMSGBUTTON_OK, OLEMSGDEFBUTTON.OLEMSGDEFBUTTON_FIRST));
-        }
-
-        async Task DoDiffFile(IPullRequestFileNode file, bool workingDirectory)
-        {
-            try
-            {
-                var rightPath = System.IO.Path.Combine(file.DirectoryPath, file.FileName);
-                var leftPath = file.OldPath ?? rightPath;
-                var rightFile = workingDirectory ? ViewModel.GetLocalFilePath(file) : await ViewModel.ExtractFile(file, true);
-                var leftFile = await ViewModel.ExtractFile(file, false);
-                var leftLabel = $"{leftPath};{ViewModel.TargetBranchDisplayName}";
-                var rightLabel = workingDirectory ? rightPath : $"{rightPath};PR {ViewModel.Model.Number}";
-                var caption = $"Diff - {file.FileName}";
-                var options = __VSDIFFSERVICEOPTIONS.VSDIFFOPT_DetectBinaryFiles |
-                    __VSDIFFSERVICEOPTIONS.VSDIFFOPT_LeftFileIsTemporary;
-
-                if (!workingDirectory)
-                {
-                    options |= __VSDIFFSERVICEOPTIONS.VSDIFFOPT_RightFileIsTemporary;
-                }
-
-                IVsWindowFrame frame;
-                using (OpenInProvisionalTab())
-                {
-                    var tooltip = $"{leftLabel}\nvs.\n{rightLabel}";
-
-                    // Diff window will open in provisional (right hand) tab until document is touched.
-                    frame = GitHub.VisualStudio.Services.DifferenceService.OpenComparisonWindow2(
-                        leftFile,
-                        rightFile,
-                        caption,
-                        tooltip,
-                        leftLabel,
-                        rightLabel,
-                        string.Empty,
-                        string.Empty,
-                        (uint)options);
-                }
-
-                object docView;
-                frame.GetProperty((int)__VSFPROPID.VSFPROPID_DocView, out docView);
-                var diffViewer = ((IVsDifferenceCodeWindow)docView).DifferenceViewer;
-
-                var session = ViewModel.Session;
-                AddBufferTag(diffViewer.LeftView.TextBuffer, session, leftPath, DiffSide.Left);
-
-                if (!workingDirectory)
-                {
-                    AddBufferTag(diffViewer.RightView.TextBuffer, session, rightPath, DiffSide.Right);
-                    EnableNavigateToEditor(diffViewer.LeftView, file);
-                    EnableNavigateToEditor(diffViewer.RightView, file);
-                    EnableNavigateToEditor(diffViewer.InlineView, file);
-                }
-
-                if (workingDirectory)
-                    await UsageTracker.IncrementCounter(x => x.NumberOfPRDetailsCompareWithSolution);
-                else
-                    await UsageTracker.IncrementCounter(x => x.NumberOfPRDetailsViewChanges);
-            }
-            catch (Exception e)
-            {
-                ShowErrorInStatusBar("Error opening file", e);
-            }
-        }
-
-        void AddBufferTag(ITextBuffer buffer, IPullRequestSession session, string path, DiffSide? side)
-        {
-            buffer.Properties.GetOrCreateSingletonProperty(
-                typeof(PullRequestTextBufferInfo),
-                () => new PullRequestTextBufferInfo(session, path, side));
-
-            var projection = buffer as IProjectionBuffer;
-
-            if (projection != null)
-            {
-                foreach (var source in projection.SourceBuffers)
-                {
-                    AddBufferTag(source, session, path, side);
-                }
-            }
-        }
-
-        void EnableNavigateToEditor(IWpfTextView textView, IPullRequestFileNode file)
-        {
-            var view = EditorAdaptersFactoryService.GetViewAdapter(textView);
-            EnableNavigateToEditor(view, file);
-        }
-
-        void EnableNavigateToEditor(IVsTextView textView, IPullRequestFileNode file)
-        {
-            var commandGroup = VSConstants.CMDSETID.StandardCommandSet2K_guid;
-            var commandId = (int)VSConstants.VSStd2KCmdID.RETURN;
-            new TextViewCommandDispatcher(textView, commandGroup, commandId).Exec += async (s, e) => await DoNavigateToEditor(file);
-
-            var contextMenuCommandGroup = new Guid(Guids.guidContextMenuSetString);
-            var goToCommandId = PkgCmdIDList.openFileInSolutionCommand;
-            new TextViewCommandDispatcher(textView, contextMenuCommandGroup, goToCommandId).Exec += async (s, e) => await DoNavigateToEditor(file);
-        }
-
-        void ShowErrorInStatusBar(string message, Exception e = null)
-        {
-            var ns = GitHub.VisualStudio.Services.DefaultExportProvider.GetExportedValue<IStatusBarNotificationService>();
-            if (e != null)
-            {
-                message += ": " + e.Message;
-            }
-            ns?.ShowMessage(message);
-        }
-
-        private void FileListKeyUp(object sender, KeyEventArgs e)
-        {
-            if (e.Key == Key.Return)
-            {
-                var file = (e.OriginalSource as FrameworkElement)?.DataContext as IPullRequestFileNode;
-                if (file != null)
-                {
-                    DoDiffFile(file, false).Forget();
-                }
-            }
-        }
-
-        void FileListMouseDoubleClick(object sender, MouseButtonEventArgs e)
-        {
-            var file = (e.OriginalSource as FrameworkElement)?.DataContext as IPullRequestFileNode;
-
-            if (file != null)
-            {
-                DoDiffFile(file, false).Forget();
-            }
-        }
-
-        void FileListMouseRightButtonDown(object sender, MouseButtonEventArgs e)
-        {
-            var item = (e.OriginalSource as Visual)?.GetSelfAndVisualAncestors().OfType<TreeViewItem>().FirstOrDefault();
-
-            if (item != null)
-            {
-                // Select tree view item on right click.
-                item.IsSelected = true;
-            }
-        }
-
-        ITextBuffer GetBufferAt(string filePath)
-        {
-            var editorAdapterFactoryService = GitHub.VisualStudio.Services.ComponentModel.GetService<IVsEditorAdaptersFactoryService>();
-            IVsUIHierarchy uiHierarchy;
-            uint itemID;
-            IVsWindowFrame windowFrame;
-
-            if (VsShellUtilities.IsDocumentOpen(
-                GitHub.VisualStudio.Services.GitHubServiceProvider,
-                filePath,
-                Guid.Empty,
-                out uiHierarchy,
-                out itemID,
-                out windowFrame))
-            {
-                IVsTextView view = VsShellUtilities.GetTextView(windowFrame);
-                IVsTextLines lines;
-                if (view.GetBuffer(out lines) == 0)
-                {
-                    var buffer = lines as IVsTextBuffer;
-                    if (buffer != null)
-                        return editorAdapterFactoryService.GetDataBuffer(buffer);
-                }
-            }
-
-            return null;
-        }
-
-        void TreeView_ContextMenuOpening(object sender, ContextMenuEventArgs e)
-        {
-            ApplyContextMenuBinding<TreeViewItem>(sender, e);
-        }
-
-        void ApplyContextMenuBinding<TItem>(object sender, ContextMenuEventArgs e) where TItem : Control
-        {
-            var container = (Control)sender;
-            var item = (e.OriginalSource as Visual)?.GetSelfAndVisualAncestors().OfType<TItem>().FirstOrDefault();
-
-            e.Handled = true;
-
-            if (item != null)
-            {
-                var fileNode = item.DataContext as IPullRequestFileNode;
-
-                if (fileNode != null)
-                {
-                    container.ContextMenu.DataContext = this.DataContext;
-
-                    foreach (var menuItem in container.ContextMenu.Items.OfType<MenuItem>())
-                    {
-                        menuItem.CommandParameter = fileNode;
-                    }
-
-                    e.Handled = false;
-                }
-            }
-        }
-
-=======
->>>>>>> acf36823
         void BodyFocusHack(object sender, RequestBringIntoViewEventArgs e)
         {
             //if (e.TargetObject == bodyMarkdown)
