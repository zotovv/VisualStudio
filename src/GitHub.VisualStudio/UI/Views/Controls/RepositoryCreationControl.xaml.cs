--- conflicted
+++ resolved
@@ -22,12 +22,8 @@
     /// Interaction logic for CloneRepoControl.xaml
     /// </summary>
     [ExportView(ViewType=UIViewType.Create)]
-<<<<<<< HEAD
+    [PartCreationPolicy(CreationPolicy.NonShared)]
     public partial class RepositoryCreationControl : GenericRepositoryCreationControl
-=======
-    [PartCreationPolicy(CreationPolicy.NonShared)]
-    public partial class RepositoryCreationControl : SimpleViewUserControl, IViewFor<IRepositoryCreationViewModel>, IView
->>>>>>> 5bc3aa1a
     {
         public RepositoryCreationControl()
         {
