﻿<UserControl x:Class="GitHub.InlineReviews.Tags.AddInlineCommentGlyph"
             xmlns="http://schemas.microsoft.com/winfx/2006/xaml/presentation"
             xmlns:x="http://schemas.microsoft.com/winfx/2006/xaml"
             xmlns:mc="http://schemas.openxmlformats.org/markup-compatibility/2006" 
             xmlns:cache="clr-namespace:GitHub.UI.Helpers;assembly=GitHub.UI"
             xmlns:d="http://schemas.microsoft.com/expression/blend/2008" 
             mc:Ignorable="d">

    <UserControl.Resources>
<<<<<<< HEAD
        <ResourceDictionary>
            <ResourceDictionary.MergedDictionaries>
                <cache:SharedDictionaryManager Source="pack://application:,,,/GitHub.UI;component/SharedDictionary.xaml" />
                <cache:SharedDictionaryManager Source="pack://application:,,,/GitHub.UI.Reactive;component/SharedDictionary.xaml" />
                <cache:SharedDictionaryManager Source="pack://application:,,,/GitHub.VisualStudio.UI;component/SharedDictionary.xaml" />
            </ResourceDictionary.MergedDictionaries>
        </ResourceDictionary>
    </UserControl.Resources>

    <!-- GitHubDiffChangeBackground.* are defined in \GitHub.VisualStudio.UI\Styles\Theme*.xaml -->
    <UserControl.Style>
        <Style TargetType="UserControl">
            <Style.Triggers>
                <DataTrigger Binding="{Binding DiffChangeType}" Value="Add">
                    <Setter Property="Background" Value="{DynamicResource GitHubDiffChangeBackground.Add}" />
                </DataTrigger>

                <DataTrigger Binding="{Binding DiffChangeType}" Value="Delete">
                    <Setter Property="Background" Value="{DynamicResource GitHubDiffChangeBackground.Delete}" />
                </DataTrigger>

                <DataTrigger Binding="{Binding DiffChangeType}" Value="None">
                    <Setter Property="Background" Value="{DynamicResource GitHubDiffChangeBackground.None}" />
                </DataTrigger>
            </Style.Triggers>
        </Style>
    </UserControl.Style>

    <Grid>
        <Viewbox x:Name="AddViewbox">
            <Path Stroke="Black"
                  Data="M13 2H1c-0.55 0-1 0.45-1 1v8c0 0.55 0.45 1 1 1h2v3.5l3.5-3.5h6.5c0.55 0 1-0.45 1-1V3c0-0.55-0.45-1-1-1z m0 9H6L4 13V11H1V3h12v8z M7,5 L7,9 M5,7 L9,7">
            </Path>
=======
        <SolidColorBrush x:Key="DiffChangeBackground" Color="Blue" />
        <SolidColorBrush x:Key="AddDiffChangeBackground" Color="#6CC644" />
        <SolidColorBrush x:Key="RemovedDiffChangeBackground" Color="#BD2C00" />
        <SolidColorBrush x:Key="NoneChangeBackground" Color="#9EC7FF" />
    </UserControl.Resources>

    <Grid Background="{DynamicResource DiffChangeBackground}">
        <Viewbox x:Name="AddViewbox">
            <Canvas Width="16" Height="15">
                <Path Canvas.Top="1" Canvas.Left="0.85" Data="M1 0C.45 0 0 .45 0 1v8c0 .55.45 1 1 1h2v3.5L6.5 10H13c.55 0 1-.45 1-1V1c0-.55-.45-1-1-1H1z" />
                <Path Canvas.Top="1" Canvas.Left="0.85" Opacity="0.163" Stroke="#313131" Data="M3.5 12.293L6.293 9.5H13c.274 0 .5-.226.5-.5V1c0-.274-.226-.5-.5-.5H1C.726.5.5.726.5 1v8c0 .274.226.5.5.5h2.5v2.793z"/>
                <Path Canvas.Left="1" Data="M7.5 5.525 V3.5h-1v2.025h-2v1h2V8.5h1V6.525h2v-1h-2z" Fill="#FFF" />

                <Canvas.Resources>
                    <Style TargetType="Path">
                        <Style.Triggers>
                            <DataTrigger Binding="{Binding DiffChangeType}" Value="Add">
                                <Setter Property="Fill" Value="{DynamicResource AddDiffChangeBackground}" />
                            </DataTrigger>

                            <DataTrigger Binding="{Binding DiffChangeType}" Value="None">
                                <Setter Property="Fill" Value="{DynamicResource NoneChangeBackground}" />
                            </DataTrigger>

                            <DataTrigger Binding="{Binding DiffChangeType}" Value="Delete">
                                <Setter Property="Fill" Value="{DynamicResource RemovedDiffChangeBackground}" />
                            </DataTrigger>
                        </Style.Triggers>
                    </Style>
                </Canvas.Resources>
            </Canvas>
>>>>>>> 94f2d8d6
        </Viewbox>
    </Grid>
</UserControl><|MERGE_RESOLUTION|>--- conflicted
+++ resolved
@@ -7,7 +7,6 @@
              mc:Ignorable="d">
 
     <UserControl.Resources>
-<<<<<<< HEAD
         <ResourceDictionary>
             <ResourceDictionary.MergedDictionaries>
                 <cache:SharedDictionaryManager Source="pack://application:,,,/GitHub.UI;component/SharedDictionary.xaml" />
@@ -36,18 +35,6 @@
         </Style>
     </UserControl.Style>
 
-    <Grid>
-        <Viewbox x:Name="AddViewbox">
-            <Path Stroke="Black"
-                  Data="M13 2H1c-0.55 0-1 0.45-1 1v8c0 0.55 0.45 1 1 1h2v3.5l3.5-3.5h6.5c0.55 0 1-0.45 1-1V3c0-0.55-0.45-1-1-1z m0 9H6L4 13V11H1V3h12v8z M7,5 L7,9 M5,7 L9,7">
-            </Path>
-=======
-        <SolidColorBrush x:Key="DiffChangeBackground" Color="Blue" />
-        <SolidColorBrush x:Key="AddDiffChangeBackground" Color="#6CC644" />
-        <SolidColorBrush x:Key="RemovedDiffChangeBackground" Color="#BD2C00" />
-        <SolidColorBrush x:Key="NoneChangeBackground" Color="#9EC7FF" />
-    </UserControl.Resources>
-
     <Grid Background="{DynamicResource DiffChangeBackground}">
         <Viewbox x:Name="AddViewbox">
             <Canvas Width="16" Height="15">
@@ -73,7 +60,6 @@
                     </Style>
                 </Canvas.Resources>
             </Canvas>
->>>>>>> 94f2d8d6
         </Viewbox>
     </Grid>
 </UserControl>