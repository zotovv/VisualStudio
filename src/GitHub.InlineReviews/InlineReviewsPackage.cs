﻿using System;
using System.ComponentModel.Design;
using System.Runtime.InteropServices;
using System.Threading;
using GitHub.InlineReviews.Commands;
using GitHub.InlineReviews.Views;
using GitHub.Services;
using GitHub.VisualStudio;
using Microsoft.VisualStudio.ComponentModelHost;
using Microsoft.VisualStudio.Shell;
using Microsoft.VisualStudio.Shell.Interop;
using Task = System.Threading.Tasks.Task;

namespace GitHub.InlineReviews
{
    [PackageRegistration(UseManagedResourcesOnly = true, AllowsBackgroundLoading = true)]
    [Guid(Guids.InlineReviewsPackageId)]
    [ProvideAutoLoad(UIContextGuids80.SolutionExists)]
    [ProvideMenuResource("Menus.ctmenu", 1)]
<<<<<<< HEAD
    [ProvideToolWindow(typeof(PullRequestCommentsPane), DocumentLikeTool=true)]
    public class InlineReviewsPackage : AsyncPackage
=======
    [ProvideToolWindow(typeof(PullRequestCommentsPane), DocumentLikeTool = true)]
    public class InlineReviewsPackage : Package
>>>>>>> 9e71747c
    {
        protected override async Task InitializeAsync(
            CancellationToken cancellationToken,
            IProgress<ServiceProgressData> progress)
        {
            var menuService = (IMenuCommandService)(await GetServiceAsync(typeof(IMenuCommandService)));
            var serviceProvider = (IGitHubServiceProvider)(await GetServiceAsync(typeof(IGitHubServiceProvider)));
            await ThreadHelper.JoinableTaskFactory.SwitchToMainThreadAsync();
            PackageResources.Register(this, serviceProvider.ExportProvider, menuService);
        }
    }
}<|MERGE_RESOLUTION|>--- conflicted
+++ resolved
@@ -17,13 +17,8 @@
     [Guid(Guids.InlineReviewsPackageId)]
     [ProvideAutoLoad(UIContextGuids80.SolutionExists)]
     [ProvideMenuResource("Menus.ctmenu", 1)]
-<<<<<<< HEAD
-    [ProvideToolWindow(typeof(PullRequestCommentsPane), DocumentLikeTool=true)]
+    [ProvideToolWindow(typeof(PullRequestCommentsPane), DocumentLikeTool = true)]
     public class InlineReviewsPackage : AsyncPackage
-=======
-    [ProvideToolWindow(typeof(PullRequestCommentsPane), DocumentLikeTool = true)]
-    public class InlineReviewsPackage : Package
->>>>>>> 9e71747c
     {
         protected override async Task InitializeAsync(
             CancellationToken cancellationToken,
