﻿<views:GenericCommentView x:Class="GitHub.InlineReviews.Views.CommentView"
             xmlns="http://schemas.microsoft.com/winfx/2006/xaml/presentation"
             xmlns:x="http://schemas.microsoft.com/winfx/2006/xaml"
             xmlns:mc="http://schemas.openxmlformats.org/markup-compatibility/2006" 
             xmlns:d="http://schemas.microsoft.com/expression/blend/2008" 
             xmlns:cache="clr-namespace:GitHub.UI.Helpers;assembly=GitHub.UI"
             xmlns:controls="clr-namespace:GitHub.VisualStudio.UI.Controls;assembly=GitHub.VisualStudio.UI"
             xmlns:prop="clr-namespace:GitHub.VisualStudio.UI;assembly=GitHub.VisualStudio.UI"
             xmlns:ui="clr-namespace:GitHub.UI;assembly=GitHub.UI"
             xmlns:sample="clr-namespace:GitHub.InlineReviews.SampleData"
             xmlns:views="clr-namespace:GitHub.InlineReviews.Views"
             mc:Ignorable="d" d:DesignWidth="300">
    <d:DesignProperties.DataContext>
        <sample:CommentViewModelDesigner EditState="None">
            <sample:CommentViewModelDesigner.Body>
                You can use a `CompositeDisposable` type here, it's designed to handle disposables in an optimal way (you can just call `Dispose()` on it and it will handle disposing everything it holds).
            </sample:CommentViewModelDesigner.Body>
        </sample:CommentViewModelDesigner>
    </d:DesignProperties.DataContext>

    <FrameworkElement.Resources>
        <ResourceDictionary>
            <ResourceDictionary.MergedDictionaries>
                <cache:SharedDictionaryManager Source="pack://application:,,,/GitHub.UI;component/SharedDictionary.xaml" />
                <cache:SharedDictionaryManager Source="pack://application:,,,/GitHub.UI.Reactive;component/SharedDictionary.xaml" />
                <cache:SharedDictionaryManager Source="pack://application:,,,/GitHub.VisualStudio.UI;component/SharedDictionary.xaml" />
            </ResourceDictionary.MergedDictionaries>

            <Style TargetType="Button" BasedOn="{StaticResource GitHubVsButton}"/>

            <Style x:Key="DocumentStyle" TargetType="FlowDocument">
                <Setter Property="FontFamily" Value="Segoe UI"/>
                <Setter Property="FontSize" Value="12"/>
                <Setter Property="TextAlignment" Value="Left"/>
                <Setter Property="PagePadding" Value="0"/>

                <Style.Resources>
                    <Style TargetType="Image">
                        <Setter Property="Stretch" Value="UniformToFill" />
                        <Setter Property="StretchDirection" Value="DownOnly" />
                        <Setter Property="MaxWidth" Value="{Binding Path=ActualWidth, RelativeSource={RelativeSource AncestorType={x:Type ui:MarkdownViewer}}}"/>
                    </Style>
                </Style.Resources>
            </Style>
        </ResourceDictionary>
    </FrameworkElement.Resources>

    <Grid>
        <!-- Displays an existing comment-->
        <Grid>
            <Grid.Style>
                <Style TargetType="FrameworkElement">
                    <Setter Property="Visibility" Value="Collapsed"/>
                    <Style.Triggers>
                        <DataTrigger Binding="{Binding EditState}" Value="None">
                            <Setter Property="Visibility" Value="Visible"/>
                        </DataTrigger>
                    </Style.Triggers>
                </Style>
            </Grid.Style>
            
            <Grid.ColumnDefinitions>
                <ColumnDefinition Width="Auto"/>
                <ColumnDefinition Width="*"/>
            </Grid.ColumnDefinitions>
            
            <Grid.RowDefinitions>
                <RowDefinition Height="Auto"/>
            </Grid.RowDefinitions>

            <controls:AccountAvatar Margin="4 4"
                                    Width="28" 
                                    Height="28" 
                                    VerticalAlignment="Top"
                                    Account="{Binding User}"/>

            <StackPanel Margin="4 4" Orientation="Vertical" Grid.Column="1">
                <Border Background="{DynamicResource GitHubVsBrandedUIBackground}" Padding="6 5" BorderThickness="1 1 1 0" BorderBrush="{DynamicResource GitHubVsBrandedUIBorder}" CornerRadius="2 2 0 0">
                    <StackPanel Orientation="Horizontal">
<<<<<<< HEAD
                        <TextBlock Foreground="{DynamicResource GitHubVsToolWindowText}" Margin="2 0" FontWeight="Bold" Text="{Binding User.Login}"/>
                        <TextBlock Foreground="{DynamicResource GitHubVsToolWindowText}" Margin="2 0" Opacity="0.75" Text="{Binding UpdatedAt, Converter={ui:DurationToStringConverter}}"/>
=======
                        <TextBlock Margin="2 0" FontWeight="Bold" Text="{Binding User.Login}"/>
                        <ui:GitHubActionLink Content="{Binding UpdatedAt, Converter={ui:DurationToStringConverter}}"
                                             Command="{Binding OpenOnGitHub}"
                                             Foreground="{Binding RelativeSource={RelativeSource Mode=FindAncestor, AncestorType={x:Type TextBlock}, AncestorLevel=1}, Path=Foreground}"
                                             Margin="2 0"/>
>>>>>>> 2ad7b469
                    </StackPanel>
                </Border>

                <Border Background="{DynamicResource GitHubVsToolWindowBackground}" Padding="6 5" BorderThickness="1" BorderBrush="{DynamicResource GitHubVsBrandedUIBorder}" CornerRadius="0 0 2 2 ">
                    <ui:MarkdownViewer Grid.Column="1" Grid.Row="1" 
                                   Foreground="{DynamicResource GitHubVsToolWindowText}"
                                   DocumentStyle="{StaticResource DocumentStyle}"
                                   RawContent="{Binding Body}"
                                   ScrollViewer.VerticalScrollBarVisibility="Auto"/>
                </Border>
            </StackPanel>
        </Grid>

        <!-- Displays edit view or a reply placeholder-->
        <Grid>
            <Grid.Style>
                <Style TargetType="FrameworkElement">
                    <Setter Property="Visibility" Value="Collapsed"/>
                    <Style.Triggers>
                        <DataTrigger Binding="{Binding EditState}" Value="Placeholder">
                            <Setter Property="Visibility" Value="Visible"/>
                        </DataTrigger>
                        <DataTrigger Binding="{Binding EditState}" Value="Editing">
                            <Setter Property="Visibility" Value="Visible"/>
                        </DataTrigger>
                    </Style.Triggers>
                </Style>
            </Grid.Style>

            <Grid.ColumnDefinitions>
                <ColumnDefinition Width="Auto"/>
                <ColumnDefinition Width="*"/>
            </Grid.ColumnDefinitions>

            <Grid.RowDefinitions>
                <RowDefinition Height="*"/>
                <RowDefinition Height="Auto"/>
                <RowDefinition Height="Auto"/>
            </Grid.RowDefinitions>

            <controls:AccountAvatar Grid.RowSpan="2"
                                Margin="4"
                                Width="28" 
                                Height="28" 
                                VerticalAlignment="Top"
                                Account="{Binding User}"/>

            <ui:PromptTextBox Name="body"
                              Grid.Column="1"
                              AcceptsReturn="True"
                              AcceptsTab="True"
                              IsReadOnly="{Binding IsReadOnly}"
                              Margin="4 0"
                              Text="{Binding Body, UpdateSourceTrigger=PropertyChanged}"
                              TextWrapping="Wrap"
                              VerticalAlignment="Center"
                              GotFocus="ReplyPlaceholder_GotFocus">
                <ui:PromptTextBox.Style>
                    <Style TargetType="ui:PromptTextBox" BasedOn="{StaticResource RoundedPromptTextBox}">
                        <Setter Property="Foreground" Value="{DynamicResource GitHubVsToolWindowText}" />
                        <Setter Property="Background" Value="{DynamicResource GitHubVsToolWindowBackground}" />
                        <Setter Property="Height" Value="28"/>
                        <Setter Property="PromptText" Value="Reply..."/>
                        <Setter Property="BorderBrush" Value="{DynamicResource GitHubVsBrandedUIBorder}" />

                        <Style.Triggers>
                            <DataTrigger Binding="{Binding EditState}" Value="Editing">
                                <Setter Property="MinHeight" Value="100"/>
                                <Setter Property="PromptText" Value="Leave a comment"/>
                            </DataTrigger>
                        </Style.Triggers>

                        <Style.Resources>
                            <Style TargetType="TextBlock">
                                <Setter Property="Foreground" Value="{DynamicResource GitHubVsToolWindowText}" />
                            </Style>
                        </Style.Resources>
                    </Style>
                </ui:PromptTextBox.Style>
            </ui:PromptTextBox>

            <DockPanel Grid.Column="1" Grid.Row="1"
                       Margin="0 4"
                       HorizontalAlignment="Left" 
                       TextBlock.Foreground="Red">
                <DockPanel.Style>
                    <Style TargetType="FrameworkElement">
                        <Style.Triggers>
                            <DataTrigger Binding="{Binding ErrorMessage}" Value="{x:Null}">
                                <Setter Property="Visibility" Value="Collapsed"/>
                            </DataTrigger>
                        </Style.Triggers>
                    </Style>
                </DockPanel.Style>
                <ui:OcticonImage DockPanel.Dock="Left" Icon="alert" Margin="0 0 4 0"/>
                <TextBlock Text="{Binding ErrorMessage}" TextWrapping="Wrap"/>
            </DockPanel>
            
            <StackPanel Name="buttonPanel"
                        Grid.Column="1" Grid.Row="2" 
                        Margin="4 8" 
                        HorizontalAlignment="Left"
                        Orientation="Horizontal"
                        IsVisibleChanged="buttonPanel_IsVisibleChanged">
                <StackPanel.Style>
                    <Style TargetType="FrameworkElement">
                        <Setter Property="Visibility" Value="Collapsed"/>
                        <Style.Triggers>
                            <DataTrigger Binding="{Binding EditState}" Value="Editing">
                                <Setter Property="Visibility" Value="Visible"/>
                            </DataTrigger>
                        </Style.Triggers>
                    </Style>
                </StackPanel.Style>
                <Button Command="{Binding CommitEdit}">Comment</Button>
                <Button Margin="4 0 0 0" Command="{Binding CancelEdit}">Cancel</Button>
            </StackPanel>
        </Grid>
    </Grid>
</views:GenericCommentView><|MERGE_RESOLUTION|>--- conflicted
+++ resolved
@@ -77,16 +77,11 @@
             <StackPanel Margin="4 4" Orientation="Vertical" Grid.Column="1">
                 <Border Background="{DynamicResource GitHubVsBrandedUIBackground}" Padding="6 5" BorderThickness="1 1 1 0" BorderBrush="{DynamicResource GitHubVsBrandedUIBorder}" CornerRadius="2 2 0 0">
                     <StackPanel Orientation="Horizontal">
-<<<<<<< HEAD
                         <TextBlock Foreground="{DynamicResource GitHubVsToolWindowText}" Margin="2 0" FontWeight="Bold" Text="{Binding User.Login}"/>
-                        <TextBlock Foreground="{DynamicResource GitHubVsToolWindowText}" Margin="2 0" Opacity="0.75" Text="{Binding UpdatedAt, Converter={ui:DurationToStringConverter}}"/>
-=======
-                        <TextBlock Margin="2 0" FontWeight="Bold" Text="{Binding User.Login}"/>
                         <ui:GitHubActionLink Content="{Binding UpdatedAt, Converter={ui:DurationToStringConverter}}"
                                              Command="{Binding OpenOnGitHub}"
                                              Foreground="{Binding RelativeSource={RelativeSource Mode=FindAncestor, AncestorType={x:Type TextBlock}, AncestorLevel=1}, Path=Foreground}"
                                              Margin="2 0"/>
->>>>>>> 2ad7b469
                     </StackPanel>
                 </Border>
 
