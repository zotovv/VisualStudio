--- conflicted
+++ resolved
@@ -34,11 +34,7 @@
         var connection = provider.GetConnection();
         var usageTracker = Substitute.For<IUsageTracker>();
 
-<<<<<<< HEAD
-        return new RepositoryCreationViewModel(repositoryHost, os, creationService);
-=======
-        return new RepositoryCreationViewModel(repositoryHost, os, creationService, avatarProvider, usageTracker);
->>>>>>> 5ed1718c
+        return new RepositoryCreationViewModel(repositoryHost, os, creationService, usageTracker);
     }
 
     public class TheSafeRepositoryNameProperty : TestBaseClass
@@ -338,13 +334,8 @@
             var vm = new RepositoryCreationViewModel(
                 repositoryHost,
                 Substitute.For<IOperatingSystem>(),
-<<<<<<< HEAD
-                Substitute.For<IRepositoryCreationService>());
-=======
                 Substitute.For<IRepositoryCreationService>(),
-                Substitute.For<IAvatarProvider>(),
                 Substitute.For<IUsageTracker>());
->>>>>>> 5ed1718c
 
             Assert.Equal(vm.Accounts[0], vm.SelectedAccount);
             Assert.Equal(2, vm.Accounts.Count);
