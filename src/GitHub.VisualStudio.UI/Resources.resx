﻿<?xml version="1.0" encoding="utf-8"?>
<root>
  <!-- 
    Microsoft ResX Schema 
    
    Version 2.0
    
    The primary goals of this format is to allow a simple XML format 
    that is mostly human readable. The generation and parsing of the 
    various data types are done through the TypeConverter classes 
    associated with the data types.
    
    Example:
    
    ... ado.net/XML headers & schema ...
    <resheader name="resmimetype">text/microsoft-resx</resheader>
    <resheader name="version">2.0</resheader>
    <resheader name="reader">System.Resources.ResXResourceReader, System.Windows.Forms, ...</resheader>
    <resheader name="writer">System.Resources.ResXResourceWriter, System.Windows.Forms, ...</resheader>
    <data name="Name1"><value>this is my long string</value><comment>this is a comment</comment></data>
    <data name="Color1" type="System.Drawing.Color, System.Drawing">Blue</data>
    <data name="Bitmap1" mimetype="application/x-microsoft.net.object.binary.base64">
        <value>[base64 mime encoded serialized .NET Framework object]</value>
    </data>
    <data name="Icon1" type="System.Drawing.Icon, System.Drawing" mimetype="application/x-microsoft.net.object.bytearray.base64">
        <value>[base64 mime encoded string representing a byte array form of the .NET Framework object]</value>
        <comment>This is a comment</comment>
    </data>
                
    There are any number of "resheader" rows that contain simple 
    name/value pairs.
    
    Each data row contains a name, and value. The row also contains a 
    type or mimetype. Type corresponds to a .NET class that support 
    text/value conversion through the TypeConverter architecture. 
    Classes that don't support this are serialized and stored with the 
    mimetype set.
    
    The mimetype is used for serialized objects, and tells the 
    ResXResourceReader how to depersist the object. This is currently not 
    extensible. For a given mimetype the value must be set accordingly:
    
    Note - application/x-microsoft.net.object.binary.base64 is the format 
    that the ResXResourceWriter will generate, however the reader can 
    read any of the formats listed below.
    
    mimetype: application/x-microsoft.net.object.binary.base64
    value   : The object must be serialized with 
            : System.Runtime.Serialization.Formatters.Binary.BinaryFormatter
            : and then encoded with base64 encoding.
    
    mimetype: application/x-microsoft.net.object.soap.base64
    value   : The object must be serialized with 
            : System.Runtime.Serialization.Formatters.Soap.SoapFormatter
            : and then encoded with base64 encoding.

    mimetype: application/x-microsoft.net.object.bytearray.base64
    value   : The object must be serialized into a byte array 
            : using a System.ComponentModel.TypeConverter
            : and then encoded with base64 encoding.
    -->
  <xsd:schema id="root" xmlns="" xmlns:xsd="http://www.w3.org/2001/XMLSchema" xmlns:msdata="urn:schemas-microsoft-com:xml-msdata">
    <xsd:import namespace="http://www.w3.org/XML/1998/namespace" />
    <xsd:element name="root" msdata:IsDataSet="true">
      <xsd:complexType>
        <xsd:choice maxOccurs="unbounded">
          <xsd:element name="metadata">
            <xsd:complexType>
              <xsd:sequence>
                <xsd:element name="value" type="xsd:string" minOccurs="0" />
              </xsd:sequence>
              <xsd:attribute name="name" use="required" type="xsd:string" />
              <xsd:attribute name="type" type="xsd:string" />
              <xsd:attribute name="mimetype" type="xsd:string" />
              <xsd:attribute ref="xml:space" />
            </xsd:complexType>
          </xsd:element>
          <xsd:element name="assembly">
            <xsd:complexType>
              <xsd:attribute name="alias" type="xsd:string" />
              <xsd:attribute name="name" type="xsd:string" />
            </xsd:complexType>
          </xsd:element>
          <xsd:element name="data">
            <xsd:complexType>
              <xsd:sequence>
                <xsd:element name="value" type="xsd:string" minOccurs="0" msdata:Ordinal="1" />
                <xsd:element name="comment" type="xsd:string" minOccurs="0" msdata:Ordinal="2" />
              </xsd:sequence>
              <xsd:attribute name="name" type="xsd:string" use="required" msdata:Ordinal="1" />
              <xsd:attribute name="type" type="xsd:string" msdata:Ordinal="3" />
              <xsd:attribute name="mimetype" type="xsd:string" msdata:Ordinal="4" />
              <xsd:attribute ref="xml:space" />
            </xsd:complexType>
          </xsd:element>
          <xsd:element name="resheader">
            <xsd:complexType>
              <xsd:sequence>
                <xsd:element name="value" type="xsd:string" minOccurs="0" msdata:Ordinal="1" />
              </xsd:sequence>
              <xsd:attribute name="name" type="xsd:string" use="required" />
            </xsd:complexType>
          </xsd:element>
        </xsd:choice>
      </xsd:complexType>
    </xsd:element>
  </xsd:schema>
  <resheader name="resmimetype">
    <value>text/microsoft-resx</value>
  </resheader>
  <resheader name="version">
    <value>2.0</value>
  </resheader>
  <resheader name="reader">
    <value>System.Resources.ResXResourceReader, System.Windows.Forms, Version=4.0.0.0, Culture=neutral, PublicKeyToken=b77a5c561934e089</value>
  </resheader>
  <resheader name="writer">
    <value>System.Resources.ResXResourceWriter, System.Windows.Forms, Version=4.0.0.0, Culture=neutral, PublicKeyToken=b77a5c561934e089</value>
  </resheader>
  <data name="authenticationFailedLabelContent" xml:space="preserve">
    <value>Invalid authentication code</value>
  </data>
  <data name="authenticationFailedLabelMessage" xml:space="preserve">
    <value>Try entering the code again or clicking the resend button to get a new authentication code.</value>
  </data>
  <data name="authenticationSentLabelContent" xml:space="preserve">
    <value>Authentication code sent!</value>
  </data>
  <data name="authenticationSentLabelMessage" xml:space="preserve">
    <value>If you do not receive the authentication code, contact support@github.com.</value>
  </data>
  <data name="browsePathButtonContent" xml:space="preserve">
    <value>Browse</value>
  </data>
  <data name="GetStartedLink" xml:space="preserve">
    <value>Get Started</value>
  </data>
  <data name="couldNotConnectToGitHubText" xml:space="preserve">
    <value>Could not connect to github.com</value>
  </data>
  <data name="couldNotConnectToTheServerText" xml:space="preserve">
    <value>Could not connect to the server.</value>
  </data>
  <data name="CreateLink" xml:space="preserve">
    <value>Create</value>
  </data>
  <data name="descriptionOptionalText" xml:space="preserve">
    <value>Description (Optional)</value>
  </data>
  <data name="descriptionText" xml:space="preserve">
    <value>Description</value>
  </data>
  <data name="dontHaveAnAccountText" xml:space="preserve">
    <value>Don’t have an account? </value>
  </data>
  <data name="dontHaveGitHubEnterpriseText" xml:space="preserve">
    <value>Don’t have GitHub Enterprise? </value>
  </data>
  <data name="dotComConnectionFailedMessageMessage" xml:space="preserve">
    <value>Please check your internet connection and try again.</value>
  </data>
  <data name="ForgotPasswordLink" xml:space="preserve">
    <value>(forgot your password?)</value>
  </data>
  <data name="LoginLink" xml:space="preserve">
    <value>Login</value>
  </data>
  <data name="LoginFailedMessage" xml:space="preserve">
    <value>Check your username and password, then try again</value>
  </data>
  <data name="PasswordPrompt" xml:space="preserve">
    <value>Password</value>
  </data>
  <data name="UserNameOrEmailPromptText" xml:space="preserve">
    <value>Username or email</value>
  </data>
  <data name="enterpriseConnectingFailedMessage" xml:space="preserve">
    <value>The host isn't available or is not a GitHub Enterprise server. Check the address and try again.</value>
  </data>
  <data name="enterpriseUrlPromptText" xml:space="preserve">
    <value>GitHub Enterprise server address</value>
  </data>
  <data name="loadingFailedMessageMessage" xml:space="preserve">
    <value>An error occurred while loading repositories</value>
  </data>
  <data name="loadingFailedMessageContent" xml:space="preserve">
    <value>Some or all repositories may not have loaded. Close the dialog and try again.</value>
  </data>
  <data name="filterTextPromptText" xml:space="preserve">
    <value>Search repositories</value>
  </data>
  <data name="ignoreTemplateListText" xml:space="preserve">
    <value>Git ignore</value>
  </data>
  <data name="learnMoreLink" xml:space="preserve">
    <value>Learn more</value>
  </data>
  <data name="licenseListText" xml:space="preserve">
    <value>License</value>
  </data>
  <data name="localPathText" xml:space="preserve">
    <value>Local path</value>
  </data>
  <data name="LoginFailedText" xml:space="preserve">
    <value>Login failed.</value>
  </data>
  <data name="makePrivateContent" xml:space="preserve">
    <value>Private Repository</value>
  </data>
  <data name="nameText" xml:space="preserve">
    <value>Name</value>
  </data>
  <data name="noRepositoriesMessageText" xml:space="preserve">
    <value>No repositories</value>
  </data>
  <data name="openTwoFactorAuthAppText" xml:space="preserve">
    <value>Open the two-factor authentication app on your device to view your authentication code.</value>
  </data>
  <data name="orText" xml:space="preserve">
    <value>or</value>
  </data>
  <data name="publishText" xml:space="preserve">
    <value>Publish</value>
  </data>
  <data name="RepoDoesNotHaveRemoteText" xml:space="preserve">
    <value>This repository does not have a remote. Fill out the form to publish it to GitHub.</value>
  </data>
  <data name="RepoNameText" xml:space="preserve">
    <value>Repository Name</value>
  </data>
  <data name="resendCodeButtonContent" xml:space="preserve">
    <value>Resend</value>
  </data>
  <data name="resendCodeButtonToolTip" xml:space="preserve">
    <value>Send the code to your registered SMS Device again</value>
  </data>
  <data name="SignOutLink" xml:space="preserve">
    <value>Sign out</value>
  </data>
  <data name="SignUpLink" xml:space="preserve">
    <value>Sign up</value>
  </data>
  <data name="twoFactorAuthText" xml:space="preserve">
    <value>Two-factor authentication</value>
  </data>
  <data name="verifyText" xml:space="preserve">
    <value>Verify</value>
  </data>
  <data name="CloneLink" xml:space="preserve">
    <value>Clone</value>
  </data>
  <data name="GitHubInvitationSectionConnectLabel" xml:space="preserve">
    <value>Connect…</value>
  </data>
  <data name="BlurbText" xml:space="preserve">
    <value>Powerful collaboration, code review, and code management for open source and private projects.</value>
  </data>
  <data name="GitHubPublishSectionTitle" xml:space="preserve">
    <value>Publish to GitHub</value>
  </data>
  <data name="GraphsNavigationItemText" xml:space="preserve">
    <value>Graphs</value>
  </data>
  <data name="IssuesNavigationItemText" xml:space="preserve">
    <value>Issues</value>
  </data>
  <data name="pathText" xml:space="preserve">
    <value>Path</value>
  </data>
  <data name="PullRequestsNavigationItemText" xml:space="preserve">
    <value>Pull Requests</value>
  </data>
  <data name="PulseNavigationItemText" xml:space="preserve">
    <value>Pulse</value>
  </data>
  <data name="WikiNavigationItemText" xml:space="preserve">
    <value>Wiki</value>
  </data>
  <data name="NotLoggedInMessage" xml:space="preserve">
    <value>You are not logged in to {0}, so certain git operations may fail. [Login now]({1})</value>
  </data>
  <data name="fileNameText" xml:space="preserve">
    <value>File Name</value>
  </data>
  <data name="makePrivateGist" xml:space="preserve">
    <value>Private Gist</value>
  </data>
  <data name="RepositoryPublishedMessage" xml:space="preserve">
    <value>Repository created successfully.</value>
  </data>
  <data name="LinkCopiedToClipboardMessage" xml:space="preserve">
    <value>Link copied to clipboard</value>
  </data>
  <data name="Error_FailedToCopyToClipboard" xml:space="preserve">
    <value>Could not copy to the clipboard. Please try again.</value>
  </data>
  <data name="Options_MetricsLabel" xml:space="preserve">
    <value>Help us improve by sending anonymous usage data</value>
  </data>
  <data name="Options_PrivacyTitle" xml:space="preserve">
    <value>Privacy</value>
  </data>
<<<<<<< HEAD
  <data name="prOpenedText" xml:space="preserve">
    <value>opened</value>
  </data>
  <data name="prOpenedByText" xml:space="preserve">
    <value>by</value>
=======
  <data name="gistCreationFailedMessage" xml:space="preserve">
    <value>Failed to create gist</value>
  </data>
  <data name="needLogout" xml:space="preserve">
    <value>To use this feature you need to sign in again.</value>
  </data>
  <data name="CancelLink" xml:space="preserve">
    <value>Cancel</value>
>>>>>>> 2eee1374
  </data>
</root><|MERGE_RESOLUTION|>--- conflicted
+++ resolved
@@ -300,13 +300,12 @@
   <data name="Options_PrivacyTitle" xml:space="preserve">
     <value>Privacy</value>
   </data>
-<<<<<<< HEAD
   <data name="prOpenedText" xml:space="preserve">
     <value>opened</value>
   </data>
   <data name="prOpenedByText" xml:space="preserve">
     <value>by</value>
-=======
+  </data>
   <data name="gistCreationFailedMessage" xml:space="preserve">
     <value>Failed to create gist</value>
   </data>
@@ -315,6 +314,5 @@
   </data>
   <data name="CancelLink" xml:space="preserve">
     <value>Cancel</value>
->>>>>>> 2eee1374
   </data>
 </root>