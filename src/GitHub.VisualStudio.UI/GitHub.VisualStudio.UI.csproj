--- conflicted
+++ resolved
@@ -13,17 +13,11 @@
     <FileAlignment>512</FileAlignment>
     <OutputPath>..\..\build\$(Configuration)\</OutputPath>
     <BuildType Condition="Exists('..\..\script\src\ApiClientConfiguration.cs')">Internal</BuildType>
-<<<<<<< HEAD
-    <NuGetPackageImportStamp>
-    </NuGetPackageImportStamp>
-    <TargetFrameworkProfile />
-=======
     <WarningLevel>4</WarningLevel>
     <RunCodeAnalysis>true</RunCodeAnalysis>
     <CodeAnalysisRuleSet>..\common\GitHubVS.ruleset</CodeAnalysisRuleSet>
     <TreatWarningsAsErrors>true</TreatWarningsAsErrors>
     <CodeAnalysisIgnoreGeneratedCode>true</CodeAnalysisIgnoreGeneratedCode>
->>>>>>> d8474357
   </PropertyGroup>
   <PropertyGroup Condition=" '$(Configuration)|$(Platform)' == 'Debug|AnyCPU' ">
     <DebugSymbols>true</DebugSymbols>
@@ -80,10 +74,7 @@
     <Compile Include="Base\TeamExplorerItemBase.cs" />
     <Compile Include="Colors.cs" />
     <Compile Include="Constants.cs" />
-<<<<<<< HEAD
-=======
     <Compile Include="Helpers\SharedDictionaryManager.cs" />
->>>>>>> d8474357
     <Compile Include="RepositoryOrigin.cs" />
     <Compile Include="Resources.Designer.cs">
       <DependentUpon>Resources.resx</DependentUpon>
