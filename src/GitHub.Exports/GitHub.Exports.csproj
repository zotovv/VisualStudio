﻿<?xml version="1.0" encoding="utf-8"?>
<Project ToolsVersion="14.0" DefaultTargets="Build" xmlns="http://schemas.microsoft.com/developer/msbuild/2003">
  <Import Project="..\..\packages\LibGit2Sharp.NativeBinaries.1.0.164\build\LibGit2Sharp.NativeBinaries.props" Condition="Exists('..\..\packages\LibGit2Sharp.NativeBinaries.1.0.164\build\LibGit2Sharp.NativeBinaries.props')" />
  <Import Project="$(MSBuildExtensionsPath)\$(MSBuildToolsVersion)\Microsoft.Common.props" Condition="Exists('$(MSBuildExtensionsPath)\$(MSBuildToolsVersion)\Microsoft.Common.props')" />
  <PropertyGroup>
    <Configuration Condition=" '$(Configuration)' == '' ">Debug</Configuration>
    <Platform Condition=" '$(Platform)' == '' ">AnyCPU</Platform>
    <ProjectGuid>{9AEA02DB-02B5-409C-B0CA-115D05331A6B}</ProjectGuid>
    <OutputType>Library</OutputType>
    <AppDesignerFolder>Properties</AppDesignerFolder>
    <RootNamespace>GitHub</RootNamespace>
    <AssemblyName>GitHub.Exports</AssemblyName>
    <TargetFrameworkVersion>v4.6.1</TargetFrameworkVersion>
    <FileAlignment>512</FileAlignment>
    <CodeAnalysisRuleSet>..\common\GitHubVS.ruleset</CodeAnalysisRuleSet>
    <TreatWarningsAsErrors>true</TreatWarningsAsErrors>
    <CodeAnalysisIgnoreGeneratedCode>true</CodeAnalysisIgnoreGeneratedCode>
    <NuGetPackageImportStamp>
    </NuGetPackageImportStamp>
  </PropertyGroup>
  <PropertyGroup Condition=" '$(Configuration)|$(Platform)' == 'Debug|AnyCPU' ">
    <DebugSymbols>true</DebugSymbols>
    <DebugType>full</DebugType>
    <Optimize>false</Optimize>
    <DefineConstants>DEBUG;TRACE</DefineConstants>
    <ErrorReport>prompt</ErrorReport>
    <WarningLevel>4</WarningLevel>
    <RunCodeAnalysis>false</RunCodeAnalysis>
    <OutputPath>bin\Debug\</OutputPath>
  </PropertyGroup>
  <PropertyGroup Condition="'$(Configuration)|$(Platform)' == 'DebugCodeAnalysis|AnyCPU'">
    <DebugSymbols>true</DebugSymbols>
    <DebugType>full</DebugType>
    <Optimize>false</Optimize>
    <DefineConstants>CODE_ANALYSIS;DEBUG;TRACE</DefineConstants>
    <ErrorReport>prompt</ErrorReport>
    <WarningLevel>4</WarningLevel>
    <RunCodeAnalysis>true</RunCodeAnalysis>
    <OutputPath>bin\Debug\</OutputPath>
  </PropertyGroup>
  <PropertyGroup Condition=" '$(Configuration)|$(Platform)' == 'Release|AnyCPU' ">
    <DebugType>pdbonly</DebugType>
    <Optimize>true</Optimize>
    <DefineConstants>TRACE</DefineConstants>
    <ErrorReport>prompt</ErrorReport>
    <WarningLevel>4</WarningLevel>
    <RunCodeAnalysis>true</RunCodeAnalysis>
    <OutputPath>bin\Release\</OutputPath>
  </PropertyGroup>
  <Import Project="$(SolutionDir)\src\common\signing.props" />
  <ItemGroup>
    <Reference Include="envdte, Version=8.0.0.0, Culture=neutral, PublicKeyToken=b03f5f7f11d50a3a">
      <EmbedInteropTypes>False</EmbedInteropTypes>
    </Reference>
    <Reference Include="envdte80, Version=8.0.0.0, Culture=neutral, PublicKeyToken=b03f5f7f11d50a3a">
      <EmbedInteropTypes>false</EmbedInteropTypes>
    </Reference>
    <Reference Include="LibGit2Sharp, Version=0.23.1.0, Culture=neutral, PublicKeyToken=7cbde695407f0333, processorArchitecture=MSIL">
      <HintPath>..\..\packages\LibGit2Sharp.0.23.1\lib\net40\LibGit2Sharp.dll</HintPath>
      <Private>True</Private>
    </Reference>
    <Reference Include="Microsoft.VisualStudio.ComponentModelHost, Version=14.0.0.0, Culture=neutral, PublicKeyToken=b03f5f7f11d50a3a, processorArchitecture=MSIL">
      <HintPath>..\..\packages\Microsoft.VisualStudio.ComponentModelHost.14.0.25424\lib\net45\Microsoft.VisualStudio.ComponentModelHost.dll</HintPath>
      <Private>True</Private>
    </Reference>
    <Reference Include="Microsoft.VisualStudio.Shell.14.0, Version=14.0.0.0, Culture=neutral, PublicKeyToken=b03f5f7f11d50a3a, processorArchitecture=MSIL">
      <HintPath>..\..\packages\Microsoft.VisualStudio.Shell.14.0.14.3.25407\lib\Microsoft.VisualStudio.Shell.14.0.dll</HintPath>
      <Private>True</Private>
    </Reference>
    <Reference Include="Microsoft.VisualStudio.Shell.Immutable.10.0, Version=10.0.0.0, Culture=neutral, PublicKeyToken=b03f5f7f11d50a3a, processorArchitecture=MSIL">
      <HintPath>..\..\packages\Microsoft.VisualStudio.Shell.Immutable.10.0.10.0.30319\lib\net40\Microsoft.VisualStudio.Shell.Immutable.10.0.dll</HintPath>
      <Private>True</Private>
    </Reference>
    <Reference Include="Microsoft.VisualStudio.OLE.Interop, Version=7.1.40304.0, Culture=neutral, PublicKeyToken=b03f5f7f11d50a3a">
      <HintPath>..\..\packages\Microsoft.VisualStudio.OLE.Interop.7.10.6070\lib\Microsoft.VisualStudio.OLE.Interop.dll</HintPath>
      <Private>True</Private>
    </Reference>
    <Reference Include="Microsoft.VisualStudio.Shell.Interop, Version=7.1.40304.0, Culture=neutral, PublicKeyToken=b03f5f7f11d50a3a">
      <HintPath>..\..\packages\Microsoft.VisualStudio.Shell.Interop.7.10.6071\lib\Microsoft.VisualStudio.Shell.Interop.dll</HintPath>
      <Private>True</Private>
    </Reference>
    <Reference Include="Microsoft.VisualStudio.Shell.Interop.10.0, Version=10.0.0.0, Culture=neutral, PublicKeyToken=b03f5f7f11d50a3a, processorArchitecture=MSIL">
      <EmbedInteropTypes>True</EmbedInteropTypes>
      <HintPath>..\..\packages\Microsoft.VisualStudio.Shell.Interop.10.0.10.0.30319\lib\Microsoft.VisualStudio.Shell.Interop.10.0.dll</HintPath>
      <Private>True</Private>
    </Reference>
    <Reference Include="Microsoft.VisualStudio.Shell.Interop.11.0, Version=11.0.0.0, Culture=neutral, PublicKeyToken=b03f5f7f11d50a3a, processorArchitecture=MSIL">
      <EmbedInteropTypes>True</EmbedInteropTypes>
      <HintPath>..\..\packages\Microsoft.VisualStudio.Shell.Interop.11.0.11.0.61030\lib\Microsoft.VisualStudio.Shell.Interop.11.0.dll</HintPath>
      <Private>True</Private>
    </Reference>
    <Reference Include="Microsoft.VisualStudio.Shell.Interop.12.0, Version=12.0.0.0, Culture=neutral, PublicKeyToken=b03f5f7f11d50a3a, processorArchitecture=MSIL">
      <EmbedInteropTypes>True</EmbedInteropTypes>
      <HintPath>..\..\packages\Microsoft.VisualStudio.Shell.Interop.12.0.12.0.30110\lib\Microsoft.VisualStudio.Shell.Interop.12.0.dll</HintPath>
      <Private>True</Private>
    </Reference>
    <Reference Include="Microsoft.VisualStudio.Shell.Interop.8.0, Version=8.0.0.0, Culture=neutral, PublicKeyToken=b03f5f7f11d50a3a">
      <HintPath>..\..\packages\Microsoft.VisualStudio.Shell.Interop.8.0.8.0.50727\lib\Microsoft.VisualStudio.Shell.Interop.8.0.dll</HintPath>
      <Private>True</Private>
    </Reference>
    <Reference Include="Microsoft.VisualStudio.Shell.Interop.9.0, Version=9.0.0.0, Culture=neutral, PublicKeyToken=b03f5f7f11d50a3a">
      <HintPath>..\..\packages\Microsoft.VisualStudio.Shell.Interop.9.0.9.0.30729\lib\Microsoft.VisualStudio.Shell.Interop.9.0.dll</HintPath>
      <Private>True</Private>
    </Reference>
    <Reference Include="Microsoft.VisualStudio.TextManager.Interop, Version=7.1.40304.0, Culture=neutral, PublicKeyToken=b03f5f7f11d50a3a">
      <HintPath>..\..\packages\Microsoft.VisualStudio.TextManager.Interop.7.10.6070\lib\Microsoft.VisualStudio.TextManager.Interop.dll</HintPath>
      <Private>True</Private>
    </Reference>
    <Reference Include="Microsoft.VisualStudio.TextManager.Interop.8.0, Version=8.0.0.0, Culture=neutral, PublicKeyToken=b03f5f7f11d50a3a">
      <HintPath>..\..\packages\Microsoft.VisualStudio.TextManager.Interop.8.0.8.0.50727\lib\Microsoft.VisualStudio.TextManager.Interop.8.0.dll</HintPath>
      <Private>True</Private>
    </Reference>
    <Reference Include="Microsoft.VisualStudio.Threading, Version=14.0.0.0, Culture=neutral, PublicKeyToken=b03f5f7f11d50a3a, processorArchitecture=MSIL">
      <HintPath>..\..\packages\Microsoft.VisualStudio.Threading.14.1.131\lib\net45\Microsoft.VisualStudio.Threading.dll</HintPath>
      <Private>True</Private>
    </Reference>
    <Reference Include="PresentationCore" />
    <Reference Include="PresentationFramework" />
    <Reference Include="Serilog, Version=2.0.0.0, Culture=neutral, PublicKeyToken=24c2f752a8e58a10, processorArchitecture=MSIL">
      <HintPath>..\..\packages\Serilog.2.5.0\lib\net46\Serilog.dll</HintPath>
      <Private>True</Private>
    </Reference>
    <Reference Include="System" />
    <Reference Include="System.ComponentModel.Composition" />
    <Reference Include="System.Core" />
    <Reference Include="System.Management" />
    <Reference Include="System.Management.Instrumentation" />
    <Reference Include="System.Net.Http" />
    <Reference Include="System.Xaml" />
    <Reference Include="System.Xml.Linq" />
    <Reference Include="System.Data.DataSetExtensions" />
    <Reference Include="Microsoft.CSharp" />
    <Reference Include="System.Data" />
    <Reference Include="System.Xml" />
    <Reference Include="WindowsBase" />
  </ItemGroup>
  <ItemGroup>
    <Compile Include="Exports\ExportForProcess.cs" />
    <Compile Include="Extensions\ConnectionManagerExtensions.cs" />
    <Compile Include="GitHubLogicException.cs" />
    <Compile Include="Models\CommitMessage.cs" />
    <Compile Include="Models\DiffChangeType.cs" />
    <Compile Include="Models\DiffChunk.cs" />
    <Compile Include="Models\DiffLine.cs" />
    <Compile Include="Models\DiffUtilities.cs" />
    <Compile Include="Models\ICommentModel.cs" />
    <Compile Include="Models\IInlineCommentModel.cs" />
    <Compile Include="Models\IPullRequestReviewCommentModel.cs" />
    <Compile Include="Services\EnterpriseProbeTask.cs" />
    <Compile Include="Services\IEnterpriseProbeTask.cs" />
    <Compile Include="Services\IGlobalConnection.cs" />
    <Compile Include="Services\ILocalRepositories.cs" />
    <Compile Include="Services\IVisualStudioBrowser.cs" />
    <Compile Include="Models\UsageData.cs" />
    <Compile Include="Services\IUsageService.cs" />
    <Compile Include="Settings\PkgCmdID.cs" />
    <Compile Include="ViewModels\GitHubPane\IGitHubPaneViewModel.cs" />
    <Compile Include="ViewModels\IConnectionInitializedViewModel.cs" />
    <Compile Include="ViewModels\IInfoPanel.cs" />
    <Compile Include="ViewModels\IViewModel.cs" />
    <Compile Include="ViewModels\IOpenInBrowser.cs" />
    <None Include="..\common\settings.json">
      <Link>Properties\settings.json</Link>
    </None>
    <Compile Include="Services\MetricsService.cs" />
    <Compile Include="Collections\ICopyable.cs" />
    <Compile Include="ExceptionExtensions.cs" />
    <Compile Include="Extensions\VSExtensions.cs" />
    <Compile Include="GlobalSuppressions.cs" />
    <Compile Include="Helpers\INotifyPropertySource.cs" />
    <Compile Include="Extensions\PropertyNotifierExtensions.cs" />
    <Compile Include="Extensions\LocalRepositoryModelExtensions.cs" />
    <Compile Include="Helpers\SettingsStore.cs" />
    <Compile Include="Helpers\ThreadingHelper.cs" />
    <Compile Include="Models\BranchModel.cs" />
    <Compile Include="Models\ConnectionDetails.cs" />
    <Compile Include="Models\CloneDialogResult.cs" />
    <Compile Include="Models\GitReferenceModel.cs" />
    <Compile Include="Models\IAccount.cs" />
    <Compile Include="Models\IBranch.cs" />
    <Compile Include="Services\IConnectionCache.cs" />
    <Compile Include="Services\IConnectionManager.cs" />
    <Compile Include="Factories\IViewViewModelFactory.cs" />
    <Compile Include="Models\IPullRequestFileModel.cs" />
    <Compile Include="Models\IRepositoryModel.cs" />
    <Compile Include="Models\ILocalRepositoryModel.cs" />
    <Compile Include="Models\RepositoryModel.cs" />
    <Compile Include="Models\LocalRepositoryModel.cs" />
    <Compile Include="Helpers\NotificationAwareObject.cs" />
    <Compile Include="Models\UsageModel.cs" />
    <Compile Include="Primitives\RelayCommand.cs" />
    <Compile Include="Primitives\UriStringConverter.cs" />
    <Compile Include="Services\Connection.cs" />
    <Compile Include="Services\GitService.cs" />
    <Compile Include="Services\IActiveDocumentSnapshot.cs" />
    <Compile Include="Services\IDialogService.cs" />
    <Compile Include="Services\IGitService.cs" />
    <Compile Include="Services\IMetricsService.cs" />
    <Compile Include="Services\ISelectedTextProvider.cs" />
    <Compile Include="Services\IMenuHandler.cs" />
    <Compile Include="Services\IMenuProvider.cs" />
    <Compile Include="Services\INotificationDispatcher.cs" />
    <Compile Include="Services\IStatusBarNotificationService.cs" />
    <Compile Include="Services\ITeamExplorerServices.cs" />
    <Compile Include="Services\ITeamExplorerServiceHolder.cs" />
    <Compile Include="Services\INotificationService.cs" />
    <Compile Include="Services\IUsageTracker.cs" />
    <Compile Include="Services\IVSGitServices.cs" />
    <Compile Include="Services\IVSServices.cs" />
    <Compile Include="Services\Services.cs" />
    <Compile Include="Services\StatusBarNotificationService.cs" />
    <Compile Include="Models\IConnection.cs" />
    <Compile Include="Properties\AssemblyInfo.cs" />
    <Compile Include="..\common\SolutionInfo.cs">
      <Link>Properties\SolutionInfo.cs</Link>
    </Compile>
    <None Include="packages.config">
      <SubType>Designer</SubType>
    </None>
  </ItemGroup>
  <ItemGroup>
    <Compile Include="Extensions\ServiceProviderExtensions.cs" />
    <Compile Include="Services\VSServices.cs" />
    <Compile Include="Settings\generated\IPackageSettings.cs">
      <AutoGen>True</AutoGen>
      <DesignTime>True</DesignTime>
      <DependentUpon>IPackageSettings.tt</DependentUpon>
    </Compile>
    <Compile Include="Settings\GitHubConnectSectionState.cs" />
    <Compile Include="Settings\Guids.cs" />
    <Compile Include="Settings\PullRequestDetailUIState.cs" />
    <Compile Include="Settings\PullRequestListUIState.cs" />
    <Compile Include="Settings\RepositoryUIState.cs" />
    <Compile Include="Settings\UIState.cs" />
    <Compile Include="SimpleJson.cs" />
    <Compile Include="ViewModels\IServiceProviderAware.cs" />
    <Compile Include="UI\Octicon.cs" />
    <Compile Include="ViewModels\IGitHubConnectSection.cs" />
    <Compile Include="ViewModels\IGitHubInvitationSection.cs" />
    <Compile Include="ViewModels\IGitHubHomeSection.cs" />
    <Compile Include="Models\IProgram.cs" />
    <Compile Include="Api\ISimpleApiClient.cs" />
    <Compile Include="Api\ISimpleApiClientFactory.cs" />
    <Compile Include="Models\IRemoteRepositoryModel.cs" />
    <Compile Include="Exports\ExportMetadata.cs" />
    <Compile Include="Primitives\StringEquivalent.cs" />
    <Compile Include="Primitives\UriString.cs" />
<<<<<<< HEAD
    <Compile Include="Services\ExportFactoryProvider.cs" />
=======
>>>>>>> b4304d9a
    <Compile Include="Services\IGitHubServiceProvider.cs" />
    <Compile Include="Services\IWikiProbe.cs" />
    <Compile Include="Services\WikiProbe.cs" />
    <Compile Include="Primitives\HostAddress.cs" />
    <Compile Include="Models\IPullRequestModel.cs" />
    <Compile Include="Services\IVSGitExt.cs" />
    <Compile Include="Services\IVSUIContext.cs" />
  </ItemGroup>
  <ItemGroup>
    <ProjectReference Include="..\..\submodules\octokit.net\Octokit\Octokit.csproj">
      <Project>{08dd4305-7787-4823-a53f-4d0f725a07f3}</Project>
      <Name>Octokit</Name>
    </ProjectReference>
    <ProjectReference Include="..\..\submodules\Rothko\src\Rothko.csproj">
      <Project>{4a84e568-ca86-4510-8cd0-90d3ef9b65f9}</Project>
      <Name>Rothko</Name>
    </ProjectReference>
    <ProjectReference Include="..\GitHub.Extensions\GitHub.Extensions.csproj">
      <Project>{6afe2e2d-6db0-4430-a2ea-f5f5388d2f78}</Project>
      <Name>GitHub.Extensions</Name>
      <Private>True</Private>
    </ProjectReference>
    <ProjectReference Include="..\GitHub.Logging\GitHub.Logging.csproj">
      <Project>{8d73575a-a89f-47cc-b153-b47dd06837f0}</Project>
      <Name>GitHub.Logging</Name>
    </ProjectReference>
  </ItemGroup>
  <ItemGroup>
    <Content Include="Settings\generated\IPackageSettings.tt">
      <Generator>TextTemplatingFileGenerator</Generator>
      <LastGenOutput>IPackageSettings.cs</LastGenOutput>
    </Content>
  </ItemGroup>
  <ItemGroup>
    <Service Include="{508349B6-6B84-4DF5-91F0-309BEEBAD82D}" />
  </ItemGroup>
  <ItemGroup>
    <Analyzer Include="..\..\packages\SerilogAnalyzer.0.12.0.0\analyzers\dotnet\cs\SerilogAnalyzer.dll" />
  </ItemGroup>
  <Import Project="$(MSBuildToolsPath)\Microsoft.CSharp.targets" />
  <Import Project="$(SolutionDir)\src\common\t4.targets" />
  <Target Name="EnsureNuGetPackageBuildImports" BeforeTargets="PrepareForBuild">
    <PropertyGroup>
      <ErrorText>This project references NuGet package(s) that are missing on this computer. Use NuGet Package Restore to download them.  For more information, see http://go.microsoft.com/fwlink/?LinkID=322105. The missing file is {0}.</ErrorText>
    </PropertyGroup>
    <Error Condition="!Exists('..\..\packages\LibGit2Sharp.NativeBinaries.1.0.164\build\LibGit2Sharp.NativeBinaries.props')" Text="$([System.String]::Format('$(ErrorText)', '..\..\packages\LibGit2Sharp.NativeBinaries.1.0.164\build\LibGit2Sharp.NativeBinaries.props'))" />
  </Target>
  <!-- To modify your build process, add your task inside one of the targets below and uncomment it. 
       Other similar extension points exist, see Microsoft.Common.targets.
  <Target Name="BeforeBuild">
  </Target>
  <Target Name="AfterBuild">
  </Target>
  -->
</Project><|MERGE_RESOLUTION|>--- conflicted
+++ resolved
@@ -146,8 +146,6 @@
     <Compile Include="Models\ICommentModel.cs" />
     <Compile Include="Models\IInlineCommentModel.cs" />
     <Compile Include="Models\IPullRequestReviewCommentModel.cs" />
-    <Compile Include="Services\EnterpriseProbeTask.cs" />
-    <Compile Include="Services\IEnterpriseProbeTask.cs" />
     <Compile Include="Services\IGlobalConnection.cs" />
     <Compile Include="Services\ILocalRepositories.cs" />
     <Compile Include="Services\IVisualStudioBrowser.cs" />
@@ -245,10 +243,6 @@
     <Compile Include="Exports\ExportMetadata.cs" />
     <Compile Include="Primitives\StringEquivalent.cs" />
     <Compile Include="Primitives\UriString.cs" />
-<<<<<<< HEAD
-    <Compile Include="Services\ExportFactoryProvider.cs" />
-=======
->>>>>>> b4304d9a
     <Compile Include="Services\IGitHubServiceProvider.cs" />
     <Compile Include="Services\IWikiProbe.cs" />
     <Compile Include="Services\WikiProbe.cs" />
